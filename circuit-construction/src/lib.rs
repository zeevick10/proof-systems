--- conflicted
+++ resolved
@@ -1,972 +1,5 @@
 #![doc = include_str!("../../README.md")]
 
-<<<<<<< HEAD
-pub use commitment_dlog;
-pub use groupmap;
-pub use kimchi;
-pub use mina_curves;
-pub use oracle;
-
-use ark_ec::{AffineCurve, ProjectiveCurve};
-use ark_ff::{BigInteger, FftField, Field, One, PrimeField, SquareRootField, Zero};
-use array_init::array_init;
-use commitment_dlog::{
-    commitment::{CommitmentCurve, PolyComm},
-    srs::{endos, SRS},
-};
-use kimchi::circuits::{
-    constraints::ConstraintSystem,
-    gate::{CircuitGate, GateType},
-    wires::{Wire, COLUMNS},
-};
-use kimchi::{plonk_sponge::FrSponge, proof::ProverProof, prover_index::ProverIndex};
-use mina_curves::pasta::{fp::Fp, fq::Fq, pallas::Affine as Other, vesta::Affine};
-use oracle::{constants::*, permutation::full_round, poseidon::ArithmeticSpongeParams, FqSponge};
-use std::collections::HashMap;
-
-pub const GENERICS: usize = 3;
-
-pub const SINGLE_GENERIC_COEFFS: usize = 5;
-pub const GENERIC_ROW_COEFFS: usize = 2 * SINGLE_GENERIC_COEFFS;
-
-/// A [Cycle] represents the algebraic structure that
-/// allows for recursion using elliptic curves.
-pub trait Cycle {
-    type InnerField: FftField
-        + PrimeField
-        + SquareRootField
-        + From<u128>
-        + From<u64>
-        + From<u32>
-        + From<u16>
-        + From<u8>;
-    type OuterField: FftField
-        + PrimeField
-        + SquareRootField
-        + From<u128>
-        + From<u64>
-        + From<u32>
-        + From<u16>
-        + From<u8>;
-
-    type InnerMap: groupmap::GroupMap<Self::InnerField>;
-    type OuterMap: groupmap::GroupMap<Self::OuterField>;
-
-    type InnerProj: ProjectiveCurve<
-            Affine = Self::Inner,
-            ScalarField = Self::OuterField,
-            BaseField = Self::InnerField,
-        > + From<Self::Inner>
-        + Into<Self::Inner>
-        + std::ops::MulAssign<Self::OuterField>;
-
-    type Inner: CommitmentCurve<
-            Projective = Self::InnerProj,
-            Map = Self::InnerMap,
-            BaseField = Self::InnerField,
-            ScalarField = Self::OuterField,
-        > + From<Self::InnerProj>
-        + Into<Self::InnerProj>;
-
-    type OuterProj: ProjectiveCurve<
-            Affine = Self::Outer,
-            ScalarField = Self::InnerField,
-            BaseField = Self::OuterField,
-        > + From<Self::Outer>
-        + Into<Self::Outer>
-        + std::ops::MulAssign<Self::InnerField>;
-
-    type Outer: CommitmentCurve<
-        Projective = Self::OuterProj,
-        Map = Self::OuterMap,
-        ScalarField = Self::InnerField,
-        BaseField = Self::OuterField,
-    >;
-}
-
-pub struct FpInner;
-pub struct FqInner;
-
-impl Cycle for FpInner {
-    type InnerMap = <Other as CommitmentCurve>::Map;
-    type OuterMap = <Affine as CommitmentCurve>::Map;
-
-    type InnerField = Fp;
-    type OuterField = Fq;
-    type Inner = Other;
-    type Outer = Affine;
-    type InnerProj = <Other as AffineCurve>::Projective;
-    type OuterProj = <Affine as AffineCurve>::Projective;
-}
-
-impl Cycle for FqInner {
-    type InnerMap = <Affine as CommitmentCurve>::Map;
-    type OuterMap = <Other as CommitmentCurve>::Map;
-
-    type InnerField = Fq;
-    type OuterField = Fp;
-    type Inner = Affine;
-    type Outer = Other;
-    type InnerProj = <Affine as AffineCurve>::Projective;
-    type OuterProj = <Other as AffineCurve>::Projective;
-}
-
-/// A variable in our circuit.
-/// Variables are assigned with an index to differentiate from each other.
-/// Optionally, they can eventually take as value a field element.
-#[derive(Hash, Eq, PartialEq, Debug, Clone, Copy)]
-pub struct Var<F> {
-    pub index: usize,
-    pub value: Option<F>,
-}
-
-impl<F: Copy> Var<F> {
-    /// Returns the value inside a variable [Var].
-    /// It panics if it is `None`.
-    pub fn val(&self) -> F {
-        self.value.unwrap()
-    }
-}
-
-pub struct ShiftedScalar<F>(Var<F>);
-
-/// Specifies a gate within a circuit.
-/// A gate will have a type,
-/// will refer to a row of variables,
-/// and will have associated vector of coefficients.
-pub struct GateSpec<F: FftField> {
-    pub typ: GateType,
-    pub row: [Var<F>; COLUMNS],
-    pub c: Vec<F>,
-}
-
-/// The type of possible constants in the circuit
-#[derive(Clone)]
-pub struct Constants<F: Field> {
-    pub poseidon: ArithmeticSpongeParams<F>,
-    pub endo: F,
-    pub base: (F, F),
-}
-
-/// A set of gates within the circuit.
-/// It carries the index for the next available variable,
-/// and the vector of [GateSpec] created so far.
-pub struct System<F: FftField> {
-    pub next_variable: usize,
-    // pub equivalence_classes: HashMap<Var, Vec<Position>>,
-    pub gates: Vec<GateSpec<F>>,
-}
-
-/// Carries a vector of rows corresponding to the witness.
-pub struct WitnessGenerator<F> {
-    pub rows: Vec<Row<F>>,
-}
-
-/// A row is an array of [COLUMNS] elements
-type Row<V> = [V; COLUMNS];
-
-/// This trait includes all the operations that can be executed
-/// by the elements in the circuits.
-/// It allows for different behaviours depending on the struct for
-/// which it is implemented for.
-/// In particular, the circuit mode and the witness generation mode.
-pub trait Cs<F: FftField + PrimeField> {
-    /// In cases where you want to create a free variable in the circuit,
-    /// as in the variable is not constrained _yet_
-    /// and can be anything that the prover wants.
-    /// For example, division can be implemented as:
-    ///
-    /// ```ignore
-    /// let a = sys.constant(5u32.into());
-    /// let b = sys.constant(10u32.into());
-    /// let c = sys.var(|| {
-    ///    b.value * a.value.inverse().unwrap()
-    /// });
-    /// sys.assert_eq(a * c, b);
-    /// ```
-    ///
-    fn var<G>(&mut self, g: G) -> Var<F>
-    where
-        G: FnOnce() -> F;
-
-    /// Returns the number of gates that the current [Self] contains.
-    fn curr_gate_count(&self) -> usize;
-
-    /// Returns a variable containing a field element as value that is
-    /// computed as the equivalent `BigInteger` number returned by
-    /// function `g`, only if the length is a multiple of 4.
-    fn endo_scalar<G, N: BigInteger>(&mut self, length: usize, g: G) -> Var<F>
-    where
-        G: FnOnce() -> N,
-    {
-        assert_eq!(length % 4, 0);
-
-        self.var(|| {
-            let y = g();
-            let bits = y.to_bits_le();
-            F::from_repr(F::BigInt::from_bits_le(&bits)).unwrap()
-        })
-    }
-
-    /// This function creates a [ShiftedScalar] variable from a field element that is
-    /// returned by function `g()`, and a length that should be a multiple of 5.
-    fn scalar<G, Fr: PrimeField>(&mut self, length: usize, g: G) -> ShiftedScalar<F>
-    where
-        G: FnOnce() -> Fr,
-    {
-        assert_eq!(length % 5, 0);
-
-        let v = self.var(|| {
-            // TODO: No need to recompute this each time.
-            let two = Fr::from(2u64);
-            let shift = Fr::one() + two.pow(&[length as u64]);
-
-            let x = g();
-            // x = 2 y + shift
-            // y = (x - shift) / 2
-            // TODO: Could cache value of 1/2 to avoid division
-            let y = (x - shift) / two;
-            let bits = y.into_repr().to_bits_le();
-            F::from_repr(F::BigInt::from_bits_le(&bits)).unwrap()
-        });
-        ShiftedScalar(v)
-    }
-
-    /// In circuit mode, adds a gate to the circuit.
-    /// In witness generation mode, adds the corresponding row to the witness.
-    fn gate(&mut self, g: GateSpec<F>);
-
-    /// Creates a `Generic` gate that constrains if two variables are equal.
-    /// This is done by setting `x1` in the left wire and `x2` in the right wire
-    /// with left coefficient `1` and right coefficient `-1`, so that `x1 - x2 = 0`.  
-    // TODO: Optimize to use permutation argument.
-    fn assert_eq(&mut self, x1: Var<F>, x2: Var<F>) {
-        // | 0  | 1  | 2 | ...
-        // | x1 | x2 | 0 | ...
-        let row = array_init(|i| {
-            if i == 0 {
-                x1
-            } else if i == 1 {
-                x2
-            } else {
-                self.var(|| F::zero())
-            }
-        });
-
-        // constrain `x1 - x2 = 0`
-        let mut c = vec![F::zero(); GENERIC_ROW_COEFFS];
-        c[0] = F::one();
-        c[1] = -F::one();
-
-        self.gate(GateSpec {
-            typ: GateType::Generic,
-            row,
-            c,
-        });
-    }
-
-    /// Creates a `Generic` gate to include a constant in the circuit, and returns the variable containing it.
-    /// It sets the left wire to be the variable containing the constant `x` and the rest to zero.
-    /// Then the left coefficient is set to one and the coefficient for constants is set to `-x`.
-    /// This way, the constraint `1 * x - x = 0` holds.
-    fn constant(&mut self, x: F) -> Var<F> {
-        let v = self.var(|| x);
-
-        let mut c = vec![F::zero(); GENERIC_ROW_COEFFS];
-        c[0] = F::one();
-        c[GENERICS + 1] = -x;
-
-        let row = array_init(|i| if i == 0 { v } else { self.var(|| F::zero()) });
-
-        self.gate(GateSpec {
-            typ: GateType::Generic,
-            row,
-            c,
-        });
-        v
-    }
-
-    /// Creates a `Generic` gate to constrain that a variable `v` is scaled by an `x` amount and returns it.
-    /// First, it creates a new variable with a scaled value (meaning, the value in `v` times `x`).
-    /// Then, it creates a row that sets the left wire to be `v` and the right wire to be the scaled variable.
-    /// Finally, it sets the left coefficient to `x` and the right coefficient to `-1`.
-    /// That way, the constraint `x * v - 1 * xv = 0` is created.
-    fn scale(&mut self, x: F, v: Var<F>) -> Var<F> {
-        let xv = self.var(|| v.val() * x);
-        let row = {
-            let mut row: [_; COLUMNS] = array_init(|_| self.var(|| F::zero()));
-            row[0] = v;
-            row[1] = xv;
-            row
-        };
-
-        let mut c = vec![F::zero(); GENERIC_ROW_COEFFS];
-        c[0] = x;
-        c[1] = -F::one();
-        self.gate(GateSpec {
-            typ: GateType::Generic,
-            row,
-            c,
-        });
-        xv
-    }
-
-    /// Performs curve point addition.
-    /// It creates the corresponding `CompleteAdd` gate for the points `(x1, y1)` and `(x2,y2)`
-    /// and returns the third point resulting from the addition as a tuple of variables.
-    fn add_group(
-        &mut self,
-        zero: Var<F>,
-        (x1, y1): (Var<F>, Var<F>),
-        (x2, y2): (Var<F>, Var<F>),
-    ) -> (Var<F>, Var<F>) {
-        let mut same_x_bool = false;
-        let same_x = self.var(|| {
-            let same_x = x1.val() == x2.val();
-            same_x_bool = same_x;
-            F::from(same_x as u64)
-        });
-
-        let inf = zero;
-        let x21_inv = self.var(|| {
-            if x1.val() == x2.val() {
-                F::zero()
-            } else {
-                (x2.val() - x1.val()).inverse().unwrap()
-            }
-        });
-
-        let s = self.var(|| {
-            if same_x_bool {
-                let x1_squared = x1.val().square();
-                (x1_squared.double() + x1_squared).div(y1.val().double())
-            } else {
-                (y2.val() - y1.val()) * x21_inv.val()
-            }
-        });
-
-        let inf_z = self.var(|| {
-            if y1.val() == y2.val() {
-                F::zero()
-            } else if same_x_bool {
-                (y2.val() - y1.val()).inverse().unwrap()
-            } else {
-                F::zero()
-            }
-        });
-
-        let x3 = self.var(|| s.val().square() - (x1.val() + x2.val()));
-
-        let y3 = self.var(|| s.val() * (x1.val() - x3.val()) - y1.val());
-
-        self.gate(GateSpec {
-            typ: GateType::CompleteAdd,
-            row: [
-                x1, y1, x2, y2, x3, y3, inf, same_x, s, inf_z, x21_inv, zero, zero, zero, zero,
-            ],
-            c: vec![],
-        });
-        (x3, y3)
-    }
-
-    /// Doubles one curve point `(x1, y1)`, using internally the `add_group()` function.
-    /// It creates a `CompleteAdd` gate for this point addition (with itself).
-    /// Returns a tuple of variables corresponding to the doubled point.
-    fn double(&mut self, zero: Var<F>, (x1, y1): (Var<F>, Var<F>)) -> (Var<F>, Var<F>) {
-        self.add_group(zero, (x1, y1), (x1, y1))
-    }
-
-    /// Creates a `CompleteAdd` gate that checks whether a third point `(x3, y3)` is the addition
-    /// of the two first points `(x1, y1)` and `(x2, y2)`.
-    /// The difference between this function and `add_group()` is that in `assert_add_group` the
-    /// third point is given, whereas in the other one it is computed with the formula.
-    fn assert_add_group(
-        &mut self,
-        zero: Var<F>,
-        (x1, y1): (Var<F>, Var<F>),
-        (x2, y2): (Var<F>, Var<F>),
-        (x3, y3): (Var<F>, Var<F>),
-    ) {
-        let mut same_x_bool = false;
-        let same_x = self.var(|| {
-            let same_x = x1.val() == x2.val();
-            same_x_bool = same_x;
-            F::from(same_x as u64)
-        });
-
-        let inf = zero;
-        let x21_inv = self.var(|| {
-            if x1.val() == x2.val() {
-                F::zero()
-            } else {
-                (x2.val() - x1.val()).inverse().unwrap()
-            }
-        });
-
-        let s = self.var(|| {
-            if same_x_bool {
-                let x1_squared = x1.val().square();
-                (x1_squared.double() + x1_squared).div(y1.val().double())
-            } else {
-                (y2.val() - y1.val()) * x21_inv.val()
-            }
-        });
-
-        let inf_z = self.var(|| {
-            if y1.val() == y2.val() {
-                F::zero()
-            } else if same_x_bool {
-                (y2.val() - y1.val()).inverse().unwrap()
-            } else {
-                F::zero()
-            }
-        });
-
-        self.gate(GateSpec {
-            typ: GateType::CompleteAdd,
-            row: [
-                x1, y1, x2, y2, x3, y3, inf, same_x, s, inf_z, x21_inv, zero, zero, zero, zero,
-            ],
-            c: vec![],
-        });
-    }
-
-    /// This function is used to include conditionals in circuits.
-    /// It creates three `Generic` gates to simulate the logics of the conditional.
-    /// It receives as input:
-    ///  - `b`: the branch
-    ///  - `t`: the true
-    ///  - `f`: the false
-    /// And simulates the following equation: `res = b * ( t - f ) + f`
-    /// ( when the condition is false, `res = 1` )
-    /// ( when the condition is  true, `res = b` )
-    /// This is constrained using three `Generic` gates
-    /// 1. Constrain `delta = t - f`
-    /// 2. Constrain `res1 = b * delta`
-    /// 3. Constrain `res = res1 + f`
-    /// For (1):
-    /// - Creates a row with left wire `t`, right wire `f`, and output wire `delta`
-    /// - Assigns `1` to the left coefficient, `-1` to the right coefficient, and `-1` to the output coefficient.
-    /// - That way, it creates a first gate constraining: `1 * t - 1 * f - delta = 0``
-    /// For (2):
-    /// - Creates a row with left wire `b`, right wire `delta`, and output wire `res1`.
-    /// - Assigns `-1` to the output coefficient, and `1` to the multiplication coefficient.
-    /// - That way, it creates a second gate constraining: `-1 * res + 1 * b * delta = 0`
-    /// For (3):
-    /// - Creates a row with left wire `res1`, right wire `f`, and output wire `res`.
-    /// - Assigns `1` to the left coefficient, `1` to the right coefficient, and `-1` to the output coefficient.
-    /// - That way, it creates a third gate constraining: `1 * res1 + 1 * f - 1 * res = 0`
-    fn cond_select(&mut self, b: Var<F>, t: Var<F>, f: Var<F>) -> Var<F> {
-        // Could be more efficient. Currently uses three constraints :(
-        // delta = t - f
-        // res1 = b * delta
-        // res = res1 + f
-
-        let delta = self.var(|| t.val() - f.val());
-        let res1 = self.var(|| b.val() * delta.val());
-        let res = self.var(|| f.val() + res1.val());
-
-        let row1 = {
-            let mut r = array_init(|_| self.var(|| F::zero()));
-            r[0] = t;
-            r[1] = f;
-            r[2] = delta;
-            r
-        };
-        let mut c1 = vec![F::zero(); GENERIC_ROW_COEFFS];
-        c1[0] = F::one();
-        c1[1] = -F::one();
-        c1[2] = -F::one();
-        self.gate(GateSpec {
-            typ: GateType::Generic,
-            row: row1,
-            c: c1,
-        });
-
-        let row2 = {
-            let mut r = array_init(|_| self.var(|| F::zero()));
-            r[0] = b;
-            r[1] = delta;
-            r[2] = res1;
-            r
-        };
-        let mut c2 = vec![F::zero(); GENERIC_ROW_COEFFS];
-        c2[0] = F::zero();
-        c2[1] = F::zero();
-        c2[2] = -F::one();
-        c2[3] = F::one();
-
-        self.gate(GateSpec {
-            typ: GateType::Generic,
-            row: row2,
-            c: c2,
-        });
-
-        let row3 = {
-            let mut r = array_init(|_| self.var(|| F::zero()));
-            r[0] = res1;
-            r[1] = f;
-            r[2] = res;
-            r
-        };
-        let mut c3 = vec![F::zero(); GENERIC_ROW_COEFFS];
-        c3[0] = F::one();
-        c3[1] = F::one();
-        c3[2] = -F::one();
-
-        self.gate(GateSpec {
-            typ: GateType::Generic,
-            row: row3,
-            c: c3,
-        });
-
-        res
-    }
-
-    /// Performs a scalar multiplication between a [ShiftedSCalar] and a point `(xt, yt)`.
-    /// This function creates 51 rows pairs of rows.
-    fn scalar_mul(
-        &mut self,
-        zero: Var<F>,
-        (xt, yt): (Var<F>, Var<F>),
-        scalar: ShiftedScalar<F>,
-    ) -> (Var<F>, Var<F>) {
-        let num_bits = 255;
-        let num_row_pairs = num_bits / 5;
-        let mut witness: [Vec<F>; COLUMNS] = array_init(|_| vec![]);
-
-        let acc0 = self.double(zero, (xt, yt));
-
-        let _ = self.var(|| {
-            witness = array_init(|_| vec![F::zero(); 2 * num_row_pairs]);
-            // Creates a vector of bits from the value inside the scalar, with the most significant bit upfront
-            let bits_msb: Vec<bool> = scalar
-                .0
-                .val()
-                .into_repr()
-                .to_bits_le()
-                .iter()
-                .take(num_bits)
-                .copied()
-                .rev()
-                .collect();
-            // Creates a witness for the VarBaseMul gate.
-            kimchi::circuits::polynomials::varbasemul::witness(
-                &mut witness,
-                0,
-                (xt.val(), yt.val()),
-                &bits_msb,
-                (acc0.0.val(), acc0.1.val()),
-            );
-            F::zero()
-        });
-
-        // For each of the pairs, it generates a VarBaseMul and a Zero gate.
-        let mut res = None;
-        for i in 0..num_row_pairs {
-            let mut row1 = array_init(|j| self.var(|| witness[j][2 * i]));
-            let row2 = array_init(|j| self.var(|| witness[j][2 * i + 1]));
-
-            row1[0] = xt;
-            row1[1] = yt;
-            if i == 0 {
-                row1[2] = acc0.0;
-                row1[3] = acc0.1;
-                row1[4] = zero;
-            }
-            if i == num_row_pairs - 1 {
-                row1[5] = scalar.0;
-                res = Some((row2[0], row2[1]));
-            }
-
-            self.gate(GateSpec {
-                row: row1,
-                typ: GateType::VarBaseMul,
-                c: vec![],
-            });
-
-            self.gate(GateSpec {
-                row: row2,
-                typ: GateType::Zero,
-                c: vec![],
-            })
-        }
-
-        res.unwrap()
-    }
-
-    fn endo(
-        &mut self,
-        zero: Var<F>,
-        constants: &Constants<F>,
-        (xt, yt): (Var<F>, Var<F>),
-        scalar: Var<F>,
-        length_in_bits: usize,
-    ) -> (Var<F>, Var<F>) {
-        let bits_per_row = 4;
-        let rows = length_in_bits / 4;
-        assert_eq!(0, length_in_bits % 4);
-
-        let mut bits_ = vec![];
-        let bits: Vec<_> = (0..length_in_bits)
-            .map(|i| {
-                self.var(|| {
-                    if bits_.is_empty() {
-                        bits_ = scalar
-                            .val()
-                            .into_repr()
-                            .to_bits_le()
-                            .iter()
-                            .take(length_in_bits)
-                            .copied()
-                            .rev()
-                            .collect()
-                    }
-                    F::from(bits_[i] as u64)
-                })
-            })
-            .collect();
-
-        let one = F::one();
-
-        let endo = constants.endo;
-        let mut acc = {
-            let phip = (self.scale(endo, xt), yt);
-            let phip_p = self.add_group(zero, phip, (xt, yt));
-            self.double(zero, phip_p)
-        };
-
-        let mut n_acc = zero;
-
-        // TODO: Could be more efficient
-        for i in 0..rows {
-            let b1 = bits[i * bits_per_row];
-            let b2 = bits[i * bits_per_row + 1];
-            let b3 = bits[i * bits_per_row + 2];
-            let b4 = bits[i * bits_per_row + 3];
-
-            let (xp, yp) = acc;
-
-            let xq1 = self.var(|| (one + (endo - one) * b1.val()) * xt.val());
-            let yq1 = self.var(|| (b2.val().double() - one) * yt.val());
-
-            let s1 = self.var(|| (yq1.val() - yp.val()) / (xq1.val() - xp.val()));
-            let s1_squared = self.var(|| s1.val().square());
-            // (2*xp – s1^2 + xq) * ((xp – xr) * s1 + yr + yp) = (xp – xr) * 2*yp
-            // => 2 yp / (2*xp – s1^2 + xq) = s1 + (yr + yp) / (xp – xr)
-            // => 2 yp / (2*xp – s1^2 + xq) - s1 = (yr + yp) / (xp – xr)
-            //
-            // s2 := 2 yp / (2*xp – s1^2 + xq) - s1
-            //
-            // (yr + yp)^2 = (xp – xr)^2 * (s1^2 – xq1 + xr)
-            // => (s1^2 – xq1 + xr) = (yr + yp)^2 / (xp – xr)^2
-            //
-            // => xr = s2^2 - s1^2 + xq
-            // => yr = s2 * (xp - xr) - yp
-            let s2 = self.var(|| {
-                yp.val().double() / (xp.val().double() + xq1.val() - s1_squared.val()) - s1.val()
-            });
-
-            // (xr, yr)
-            let xr = self.var(|| xq1.val() + s2.val().square() - s1_squared.val());
-            let yr = self.var(|| (xp.val() - xr.val()) * s2.val() - yp.val());
-
-            let xq2 = self.var(|| (one + (endo - one) * b3.val()) * xt.val());
-            let yq2 = self.var(|| (b4.val().double() - one) * yt.val());
-            let s3 = self.var(|| (yq2.val() - yr.val()) / (xq2.val() - xr.val()));
-            let s3_squared = self.var(|| s3.val().square());
-            let s4 = self.var(|| {
-                yr.val().double() / (xr.val().double() + xq2.val() - s3_squared.val()) - s3.val()
-            });
-
-            let xs = self.var(|| xq2.val() + s4.val().square() - s3_squared.val());
-            let ys = self.var(|| (xr.val() - xs.val()) * s4.val() - yr.val());
-
-            self.gate(GateSpec {
-                typ: GateType::EndoMul,
-                row: [
-                    xt, yt, zero, zero, xp, yp, n_acc, xr, yr, s1, s3, b1, b2, b3, b4,
-                ],
-                c: vec![],
-            });
-
-            acc = (xs, ys);
-
-            n_acc = self.var(|| {
-                let mut n_acc = n_acc.val();
-                n_acc.double_in_place();
-                n_acc += b1.val();
-                n_acc.double_in_place();
-                n_acc += b2.val();
-                n_acc.double_in_place();
-                n_acc += b3.val();
-                n_acc.double_in_place();
-                n_acc += b4.val();
-                n_acc
-            });
-        }
-        self.gate(GateSpec {
-            typ: GateType::Zero,
-            row: [
-                zero, zero, zero, zero, acc.0, acc.1, scalar, zero, zero, zero, zero, zero, zero,
-                zero, zero,
-            ],
-            c: vec![],
-        });
-        acc
-    }
-
-    fn assert_pack(&mut self, zero: Var<F>, x: Var<F>, bits_lsb: &[Var<F>]) {
-        let crumbs_per_row = 8;
-        let bits_per_row = 2 * crumbs_per_row;
-        assert_eq!(bits_lsb.len() % bits_per_row, 0);
-        let num_rows = bits_lsb.len() / bits_per_row;
-
-        let bits_msb: Vec<_> = bits_lsb.iter().rev().collect();
-
-        let mut a = self.var(|| F::from(2u64));
-        let mut b = self.var(|| F::from(2u64));
-        let mut n = zero;
-
-        let one = F::one();
-        let neg_one = -one;
-
-        for (i, row_bits) in bits_msb[..].chunks(bits_per_row).enumerate() {
-            let mut row: [Var<F>; COLUMNS] = array_init(|_| self.var(|| F::zero()));
-            row[0] = n;
-            row[2] = a;
-            row[3] = b;
-
-            for (j, crumb_bits) in row_bits.chunks(2).enumerate() {
-                let b0 = crumb_bits[1];
-                let b1 = crumb_bits[0];
-
-                let crumb = self.var(|| b0.val() + b1.val().double());
-                row[6 + j] = crumb;
-
-                a = self.var(|| {
-                    let x = a.val().double();
-                    if b1.val().is_zero() {
-                        x
-                    } else {
-                        x + if b0.val().is_one() { one } else { neg_one }
-                    }
-                });
-
-                b = self.var(|| {
-                    let x = b.val().double();
-                    if b1.val().is_zero() {
-                        x + if b0.val().is_one() { one } else { neg_one }
-                    } else {
-                        x
-                    }
-                });
-
-                n = self.var(|| n.val().double().double() + crumb.val());
-            }
-
-            row[1] = if i == num_rows - 1 { x } else { n };
-            row[4] = a;
-            row[5] = b;
-
-            row[14] = self.var(|| F::zero());
-        }
-    }
-
-    fn poseidon(&mut self, constants: &Constants<F>, input: Vec<Var<F>>) -> Vec<Var<F>> {
-        use kimchi::circuits::polynomials::poseidon::*;
-
-        let params = &constants.poseidon;
-        let rc = &params.round_constants;
-        let width = PlonkSpongeConstantsKimchi::SPONGE_WIDTH;
-
-        let mut states = vec![input];
-
-        for row in 0..POS_ROWS_PER_HASH {
-            let offset = row * ROUNDS_PER_ROW;
-
-            for i in 0..ROUNDS_PER_ROW {
-                let mut s: Option<Vec<F>> = None;
-                states.push(
-                    (0..3)
-                        .map(|col| {
-                            self.var(|| {
-                                match &s {
-                                    Some(s) => s[col],
-                                    None => {
-                                        // Do one full round on the previous value
-                                        let mut acc = states[states.len() - 1]
-                                            .iter()
-                                            .map(|x| x.val())
-                                            .collect();
-                                        full_round::<F, PlonkSpongeConstantsKimchi>(
-                                            params,
-                                            &mut acc,
-                                            offset + i,
-                                        );
-                                        let res = acc[col];
-                                        s = Some(acc);
-                                        res
-                                    }
-                                }
-                            })
-                        })
-                        .collect(),
-                );
-            }
-
-            self.gate(GateSpec {
-                typ: kimchi::circuits::gate::GateType::Poseidon,
-                c: (0..15)
-                    .map(|i| rc[offset + (i / width)][i % width])
-                    .collect(),
-                row: [
-                    states[offset][0],
-                    states[offset][1],
-                    states[offset][2],
-                    states[offset + 4][0],
-                    states[offset + 4][1],
-                    states[offset + 4][2],
-                    states[offset + 1][0],
-                    states[offset + 1][1],
-                    states[offset + 1][2],
-                    states[offset + 2][0],
-                    states[offset + 2][1],
-                    states[offset + 2][2],
-                    states[offset + 3][0],
-                    states[offset + 3][1],
-                    states[offset + 3][2],
-                ],
-            });
-        }
-
-        let mut final_row = array_init(|_| self.var(|| F::zero()));
-        final_row[0] = states[states.len() - 1][0];
-        final_row[1] = states[states.len() - 1][1];
-        final_row[2] = states[states.len() - 1][2];
-        self.gate(GateSpec {
-            typ: kimchi::circuits::gate::GateType::Zero,
-            c: vec![],
-            row: final_row,
-        });
-
-        states.pop().unwrap()
-    }
-}
-
-impl<F: FftField + PrimeField> Cs<F> for WitnessGenerator<F> {
-    fn var<G>(&mut self, g: G) -> Var<F>
-    where
-        G: FnOnce() -> F,
-    {
-        Var {
-            index: 0,
-            value: Some(g()),
-        }
-    }
-
-    fn curr_gate_count(&self) -> usize {
-        self.rows.len()
-    }
-
-    fn gate(&mut self, g: GateSpec<F>) {
-        self.rows.push(array_init(|i| g.row[i].value.unwrap()))
-    }
-}
-
-impl<F: FftField> WitnessGenerator<F> {
-    /// Returns the columns of the witness.
-    fn columns(&self) -> [Vec<F>; COLUMNS] {
-        array_init(|col| self.rows.iter().map(|row| row[col]).collect())
-    }
-}
-
-impl<F: FftField + PrimeField> Cs<F> for System<F> {
-    fn var<G>(&mut self, _: G) -> Var<F> {
-        let v = self.next_variable;
-        self.next_variable += 1;
-        Var {
-            index: v,
-            value: None,
-        }
-    }
-
-    fn curr_gate_count(&self) -> usize {
-        self.gates.len()
-    }
-
-    fn gate(&mut self, g: GateSpec<F>) {
-        self.gates.push(g);
-    }
-}
-
-impl<F: FftField> System<F> {
-    /// Compiles our intermediate representation into a circuit.
-    pub fn gates(&self) -> Vec<CircuitGate<F>> {
-        let mut first_cell: HashMap<usize, Wire> = HashMap::new();
-        let mut most_recent_cell: HashMap<usize, Wire> = HashMap::new();
-        let mut gates = vec![];
-
-        // convert GateSpec into CircuitGate
-        for (row, gate) in self.gates.iter().enumerate() {
-            // while tracking the wiring
-            let wires = array_init(|col| -> Wire {
-                let var = gate.row[col].index;
-                let curr = Wire { row, col };
-
-                // wire this cell to the previous one
-                match most_recent_cell.insert(var, curr) {
-                    Some(w) => w,
-                    // unless it is the first cell,
-                    // in which case we just save it for the very end
-                    // (to complete the cycle)
-                    None => {
-                        first_cell.insert(var, curr);
-                        curr
-                    }
-                }
-            });
-
-            let g = CircuitGate {
-                typ: gate.typ,
-                coeffs: gate.c.clone(),
-                wires,
-            };
-            gates.push(g);
-        }
-
-        // finish the permutation cycle
-        for (var, first) in first_cell.iter() {
-            let last = *most_recent_cell.get(var).unwrap();
-            gates[first.row].wires[first.col] = last;
-        }
-
-        gates
-    }
-}
-
-/// Given an index, a group map, custom blinders for the witness, a public input vector, and a circuit `main`, create a proof.
-pub fn prove<G, H, EFqSponge, EFrSponge>(
-    index: &ProverIndex<G>,
-    group_map: &G::Map,
-    blinders: Option<[Option<G::ScalarField>; COLUMNS]>,
-    public_input: Vec<G::ScalarField>,
-    mut main: H,
-) -> ProverProof<G>
-where
-    H: FnMut(&mut WitnessGenerator<G::ScalarField>, Vec<Var<G::ScalarField>>),
-    G::BaseField: PrimeField,
-    G: CommitmentCurve,
-    EFqSponge: Clone + FqSponge<G::BaseField, G, G::ScalarField>,
-    EFrSponge: FrSponge<G::ScalarField>,
-{
-    // create the public rows
-    let mut gen: WitnessGenerator<G::ScalarField> = WitnessGenerator {
-        rows: public_input
-            .iter()
-            .map(|x| array_init(|i| if i == 0 { *x } else { G::ScalarField::zero() }))
-            .collect(),
-=======
 mod constants;
 mod prover;
 mod writer;
@@ -985,7 +18,6 @@
         fp::Fp,
         pallas::Affine as PallasAffine,
         vesta::{Affine as VestaAffine, VestaParameters},
->>>>>>> bc0896a1
     };
     pub use oracle::{
         constants::*,
