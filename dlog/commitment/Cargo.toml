[package]
name = "commitment_dlog"
version = "0.1.0"
edition = "2018"

[lib]
path = "src/lib.rs"

[dependencies]
algebra = { path = "../../zexe/algebra", features = [ "parallel", "bn_382", "tweedle", "asm" ] }
dlog_solver = { path = "../../dlog_solver" }
<<<<<<< HEAD
groupmap = { path = "../../../zexe/groupmap" }
ff-fft = { path = "../../../zexe/ff-fft", features = [ "parallel" ] }
ocaml = { version = "0.18.1", optional = true }
=======
groupmap = { path = "../../zexe/groupmap" }
ff-fft = { path = "../../zexe/ff-fft", features = [ "parallel" ] }
>>>>>>> fb9280c5
oracle = { path = "../../oracle" }
rand_core = { version = "0.5" }
colored = "1.9.2"
rand = "0.7.3"
rayon = { version = "1" }
blake2 = "0.7"
itertools = "0.8.2"
array-init = "0.1.1"

[features]

ocaml_types = [ "ocaml" ]<|MERGE_RESOLUTION|>--- conflicted
+++ resolved
@@ -9,14 +9,9 @@
 [dependencies]
 algebra = { path = "../../zexe/algebra", features = [ "parallel", "bn_382", "tweedle", "asm" ] }
 dlog_solver = { path = "../../dlog_solver" }
-<<<<<<< HEAD
-groupmap = { path = "../../../zexe/groupmap" }
-ff-fft = { path = "../../../zexe/ff-fft", features = [ "parallel" ] }
-ocaml = { version = "0.18.1", optional = true }
-=======
 groupmap = { path = "../../zexe/groupmap" }
 ff-fft = { path = "../../zexe/ff-fft", features = [ "parallel" ] }
->>>>>>> fb9280c5
+ocaml = { version = "0.18.1", optional = true }
 oracle = { path = "../../oracle" }
 rand_core = { version = "0.5" }
 colored = "1.9.2"
