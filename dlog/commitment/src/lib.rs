--- conflicted
+++ resolved
@@ -3,23 +3,6 @@
 pub use qnr_field::*;
 pub mod commitment;
 pub mod srs;
-<<<<<<< HEAD
-use algebra::{bn_382, pasta, tweedle};
-
-pub trait CommitmentField: QnrField {}
-
-impl CommitmentField for pasta::Fp {}
-
-impl CommitmentField for pasta::Fq {}
-
-impl CommitmentField for tweedle::Fq {}
-
-impl CommitmentField for tweedle::Fp {}
-
-impl CommitmentField for bn_382::Fp {}
-
-impl CommitmentField for bn_382::Fq {}
-=======
 
 use mina_curves::pasta;
 
@@ -27,5 +10,4 @@
 
 impl CommitmentField for pasta::Fp {}
 
-impl CommitmentField for pasta::Fq {}
->>>>>>> c3883db4
+impl CommitmentField for pasta::Fq {}