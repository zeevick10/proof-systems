/*****************************************************************************************************************

This source file implements the Marlin structured reference string primitive

*****************************************************************************************************************/

use crate::commitment::CommitmentCurve;
pub use crate::{CommitmentField, QnrField};
<<<<<<< HEAD
use algebra::{BigInteger, FromBytes, PrimeField, ToBytes};
=======
use ark_ff::{BigInteger, FromBytes, PrimeField, ToBytes};
>>>>>>> c3883db4
use array_init::array_init;
use blake2::{Blake2b, Digest};
use groupmap::GroupMap;
use std::io::{Read, Result as IoResult, Write};

#[derive(Debug, Clone)]
pub struct SRS<G: CommitmentCurve> {
    pub g: Vec<G>, // for committing polynomials
    pub h: G,      // blinding

    // Coefficients for the curve endomorphism
    pub endo_r: G::ScalarField,
    pub endo_q: G::BaseField,
}

pub fn endos<G: CommitmentCurve>() -> (G::BaseField, G::ScalarField)
where
    G::BaseField: PrimeField,
{
    let endo_q: G::BaseField = oracle::sponge::endo_coefficient();
    let endo_r = {
        let potential_endo_r: G::ScalarField = oracle::sponge::endo_coefficient();
        let t = G::prime_subgroup_generator();
        let (x, y) = t.to_coordinates().unwrap();
        let phi_t = G::of_coordinates(x * &endo_q, y);
        if t.mul(potential_endo_r) == phi_t.into_projective() {
            potential_endo_r
        } else {
            potential_endo_r * &potential_endo_r
        }
    };
    (endo_q, endo_r)
}

fn point_of_random_bytes<G: CommitmentCurve>(m: &G::Map, random_bytes: &[u8]) -> G
where
    G::BaseField: PrimeField,
    G::ScalarField: CommitmentField,
{
<<<<<<< HEAD
=======
    // packing in bit-representation
>>>>>>> c3883db4
    const N: usize = 31;
    let mut bits = [false; 8 * N];
    for i in 0..N {
        for j in 0..8 {
            bits[8 * i + j] = (random_bytes[i] >> j) & 1 == 1;
        }
    }

    let n = <G::BaseField as PrimeField>::BigInt::from_bits_be(&bits);
    let t = G::BaseField::from_repr(n).expect("packing code has a bug");
    let (x, y) = m.to_group(t);
    G::of_coordinates(x, y)
}

impl<G: CommitmentCurve> SRS<G>
where
    G::BaseField: PrimeField,
    G::ScalarField: CommitmentField,
{
    pub fn max_degree(&self) -> usize {
        self.g.len()
    }

    // This function creates SRS instance for circuits up to depth d
    //      depth: maximal depth of SRS string
    //      size: circuit size
    pub fn create(depth: usize) -> Self {
        let m = G::Map::setup();

        let g: Vec<_> = (0..depth)
            .map(|i| {
                let mut h = Blake2b::new();
<<<<<<< HEAD
                h.input(&(i as u32).to_be_bytes());
                point_of_random_bytes(&m, &h.result())
=======
                h.update(&(i as u32).to_be_bytes());
                point_of_random_bytes(&m, &h.finalize())
>>>>>>> c3883db4
            })
            .collect();

        let (endo_q, endo_r) = endos::<G>();

        const MISC: usize = 1;
        let [h]: [G; MISC] = array_init(|i| {
            let mut h = Blake2b::new();
            h.update("srs_misc".as_bytes());
            h.update(&(i as u32).to_be_bytes());
            point_of_random_bytes(&m, &h.finalize())
        });

        SRS {
            g,
            h,
            endo_r,
            endo_q,
        }
    }

    pub fn write<W: Write>(&self, mut writer: W) -> IoResult<()> {
        u64::write(&(self.g.len() as u64), &mut writer)?;
        for x in &self.g {
            G::write(x, &mut writer)?;
        }
        G::write(&self.h, &mut writer)?;
        Ok(())
    }

    pub fn read<R: Read>(mut reader: R) -> IoResult<Self> {
        let n = u64::read(&mut reader)? as usize;
        let mut g = vec![];
        for _ in 0..n {
            g.push(G::read(&mut reader)?);
        }

        let h = G::read(&mut reader)?;
        let (endo_q, endo_r) = endos::<G>();
        Ok(SRS {
            g,
            h,
            endo_r,
            endo_q,
        })
<<<<<<< HEAD
=======
    }
}

pub enum SRSValue<'a, G: CommitmentCurve> {
    Value(SRS<G>),
    Ref(&'a SRS<G>),
}

impl<'a, G: CommitmentCurve> SRSValue<'a, G> {
    pub fn get_ref(&self) -> &SRS<G> {
        match self {
            SRSValue::Value(x) => &x,
            SRSValue::Ref(x) => x,
        }
    }
}

pub enum SRSSpec<'a, G: CommitmentCurve> {
    Use(&'a SRS<G>),
    Generate(usize),
}

impl<'a, G: CommitmentCurve> SRSValue<'a, G>
where
    G::BaseField: PrimeField,
    G::ScalarField: CommitmentField,
{
    pub fn generate(size: usize) -> SRS<G> {
        SRS::<G>::create(size)
    }

    pub fn create<'b>(spec: SRSSpec<'a, G>) -> SRSValue<'a, G> {
        match spec {
            SRSSpec::Use(x) => SRSValue::Ref(x),
            SRSSpec::Generate(size) => SRSValue::Value(Self::generate(size)),
        }
>>>>>>> c3883db4
    }
}<|MERGE_RESOLUTION|>--- conflicted
+++ resolved
@@ -6,11 +6,7 @@
 
 use crate::commitment::CommitmentCurve;
 pub use crate::{CommitmentField, QnrField};
-<<<<<<< HEAD
-use algebra::{BigInteger, FromBytes, PrimeField, ToBytes};
-=======
 use ark_ff::{BigInteger, FromBytes, PrimeField, ToBytes};
->>>>>>> c3883db4
 use array_init::array_init;
 use blake2::{Blake2b, Digest};
 use groupmap::GroupMap;
@@ -50,10 +46,7 @@
     G::BaseField: PrimeField,
     G::ScalarField: CommitmentField,
 {
-<<<<<<< HEAD
-=======
     // packing in bit-representation
->>>>>>> c3883db4
     const N: usize = 31;
     let mut bits = [false; 8 * N];
     for i in 0..N {
@@ -86,13 +79,8 @@
         let g: Vec<_> = (0..depth)
             .map(|i| {
                 let mut h = Blake2b::new();
-<<<<<<< HEAD
-                h.input(&(i as u32).to_be_bytes());
-                point_of_random_bytes(&m, &h.result())
-=======
                 h.update(&(i as u32).to_be_bytes());
                 point_of_random_bytes(&m, &h.finalize())
->>>>>>> c3883db4
             })
             .collect();
 
@@ -138,8 +126,6 @@
             endo_r,
             endo_q,
         })
-<<<<<<< HEAD
-=======
     }
 }
 
@@ -176,6 +162,5 @@
             SRSSpec::Use(x) => SRSValue::Ref(x),
             SRSSpec::Generate(size) => SRSValue::Value(Self::generate(size)),
         }
->>>>>>> c3883db4
     }
 }