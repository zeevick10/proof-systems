--- conflicted
+++ resolved
@@ -3,13 +3,10 @@
 use crate::{
     ivc::{
         columns::{block_height, IVCColumn, IVCFECLens, IVCHashLens, N_BLOCKS},
-<<<<<<< HEAD
-=======
         constraints::{
             constrain_challenges, constrain_ecadds, constrain_inputs, constrain_scalars,
             constrain_u,
         },
->>>>>>> e95fb3df
         lookups::{IVCFECLookupLens, IVCLookupTable},
     },
     poseidon_8_56_5_3_2::{
@@ -34,164 +31,10 @@
 use num_bigint::BigUint;
 use std::marker::PhantomData;
 
-<<<<<<< HEAD
-use super::columns::IVC_NB_TOTAL_FIXED_SELECTORS;
-
-/// The biggest packing variant for foreign field. Used for hashing. 150-bit limbs.
-pub const LIMB_BITSIZE_XLARGE: usize = 150;
-/// The biggest packing format, 2 limbs.
-pub const N_LIMBS_XLARGE: usize = 2;
-
-fn range_check_scalar_limbs<F, Ff, Env>(
-    env: &mut Env,
-    input_limbs_small: &[Env::Variable; N_LIMBS_SMALL],
-) where
-    F: PrimeField,
-    Ff: PrimeField,
-    Env: ColAccessCap<F, IVCColumn> + LookupCap<F, IVCColumn, IVCLookupTable<Ff>>,
-{
-    for (i, x) in input_limbs_small.iter().enumerate() {
-        if i % N_LIMBS_SMALL == N_LIMBS_SMALL - 1 {
-            // If it's the highest limb, we need to check that it's representing a field element.
-            env.lookup(
-                IVCLookupTable::SerLookupTable(serlookup::LookupTable::RangeCheckFfHighest(
-                    PhantomData,
-                )),
-                x,
-            );
-        } else {
-            // TODO Add this lookup.
-            // env.lookup(IVCLookupTable::RangeCheckFHighest, x);
-        }
-    }
-}
-
-fn range_check_small_limbs<F, Ff, Env>(
-    env: &mut Env,
-    input_limbs_small: &[Env::Variable; N_LIMBS_SMALL],
-) where
-    F: PrimeField,
-    Ff: PrimeField,
-    Env: ColAccessCap<F, IVCColumn> + LookupCap<F, IVCColumn, IVCLookupTable<Ff>>,
-{
-    for (i, x) in input_limbs_small.iter().enumerate() {
-        if i % N_LIMBS_SMALL == N_LIMBS_SMALL - 1 {
-            // If it's the highest limb, we need to check that it's representing a field element.
-            env.lookup(
-                IVCLookupTable::SerLookupTable(serlookup::LookupTable::RangeCheckFfHighest(
-                    PhantomData,
-                )),
-                x,
-            );
-        } else {
-            env.lookup(
-                IVCLookupTable::SerLookupTable(serlookup::LookupTable::RangeCheck15),
-                x,
-            );
-        }
-    }
-}
-
-// TODO double-check it works
-/// Helper. Combines large limbs into one element. Computation is over the field.
-pub fn combine_large_to_full_field<Ff: PrimeField>(x: [Ff; N_LIMBS_LARGE]) -> Ff {
-    let [res] =
-        combine_limbs_m_to_n::<N_LIMBS_LARGE, 1, LIMB_BITSIZE_LARGE, 300, Ff, Ff, _>(|f| f, x);
-    res
-}
-
-/// Helper. Combines small limbs into big limbs.
-pub fn combine_large_to_xlarge<F: PrimeField, CIx: ColumnIndexer, Env: ColAccessCap<F, CIx>>(
-    x: [Env::Variable; N_LIMBS_LARGE],
-) -> [Env::Variable; N_LIMBS_XLARGE] {
-    combine_limbs_m_to_n::<
-        N_LIMBS_LARGE,
-        N_LIMBS_XLARGE,
-        LIMB_BITSIZE_LARGE,
-        LIMB_BITSIZE_XLARGE,
-        F,
-        Env::Variable,
-        _,
-    >(|f| Env::constant(f), x)
-}
-
-/// Helper. Combines 17x15bit limbs into 1 native field element.
-pub fn combine_small_to_full<F: PrimeField, CIx: ColumnIndexer, Env: ColAccessCap<F, CIx>>(
-    x: [Env::Variable; N_LIMBS_SMALL],
-) -> Env::Variable {
-    let [res] =
-        combine_limbs_m_to_n::<N_LIMBS_SMALL, 1, LIMB_BITSIZE_SMALL, 255, F, Env::Variable, _>(
-            |f| Env::constant(f),
-            x,
-        );
-    res
-}
-
-/// Constraints for the inputs block.
-pub fn constrain_inputs<F, Ff, Env>(env: &mut Env)
-where
-    F: PrimeField,
-    Ff: PrimeField,
-    Env: ColAccessCap<F, IVCColumn> + LookupCap<F, IVCColumn, IVCLookupTable<Ff>>,
-{
-    let input_limbs_small_x: [_; N_LIMBS_SMALL] = read_column_array(env, IVCColumn::Block1Input);
-    let input_limbs_small_y: [_; N_LIMBS_SMALL] =
-        read_column_array(env, |x| IVCColumn::Block1Input(N_LIMBS_SMALL + x));
-    // Range checks on 15 bits
-    {
-        range_check_small_limbs::<F, Ff, Env>(env, &input_limbs_small_x);
-        range_check_small_limbs::<F, Ff, Env>(env, &input_limbs_small_y);
-    }
-
-    let input_limbs_large_x: [_; N_LIMBS_LARGE] =
-        read_column_array(env, IVCColumn::Block1InputRepacked75);
-    let input_limbs_large_y: [_; N_LIMBS_LARGE] =
-        read_column_array(env, |x| IVCColumn::Block1InputRepacked75(N_LIMBS_LARGE + x));
-
-    // Repacking to 75 bits
-    {
-        let input_limbs_large_x_expected =
-            combine_small_to_large::<_, _, Env>(input_limbs_small_x.clone());
-        let input_limbs_large_y_expected =
-            combine_small_to_large::<_, _, Env>(input_limbs_small_y.clone());
-        input_limbs_large_x_expected
-            .into_iter()
-            .zip(input_limbs_large_x.clone())
-            .for_each(|(e1, e2)| env.assert_zero(e1 - e2));
-        input_limbs_large_y_expected
-            .into_iter()
-            .zip(input_limbs_large_y.clone())
-            .for_each(|(e1, e2)| env.assert_zero(e1 - e2));
-    }
-
-    let input_limbs_xlarge_x: [_; N_LIMBS_XLARGE] =
-        read_column_array(env, IVCColumn::Block1InputRepacked150);
-    let input_limbs_xlarge_y: [_; N_LIMBS_XLARGE] = read_column_array(env, |x| {
-        IVCColumn::Block1InputRepacked150(N_LIMBS_XLARGE + x)
-    });
-
-    // Repacking to 150 bits
-    {
-        let input_limbs_xlarge_x_expected =
-            combine_large_to_xlarge::<_, _, Env>(input_limbs_large_x.clone());
-        let input_limbs_xlarge_y_expected =
-            combine_large_to_xlarge::<_, _, Env>(input_limbs_large_y.clone());
-        input_limbs_xlarge_x_expected
-            .into_iter()
-            .zip(input_limbs_xlarge_x.clone())
-            .for_each(|(e1, e2)| env.assert_zero(e1 - e2));
-        input_limbs_xlarge_y_expected
-            .into_iter()
-            .zip(input_limbs_xlarge_y.clone())
-            .for_each(|(e1, e2)| env.assert_zero(e1 - e2));
-    }
-}
-=======
 use super::{
     columns::IVC_NB_TOTAL_FIXED_SELECTORS, helpers::combine_large_to_full_field,
     LIMB_BITSIZE_XLARGE, N_LIMBS_XLARGE,
 };
->>>>>>> e95fb3df
 
 pub fn write_inputs_row<F, Ff, Env, const N_COL_TOTAL: usize>(
     env: &mut Env,
@@ -875,14 +718,10 @@
 // FIXME: we must accept the scaled right commitments and the right instance
 // commitments
 // FIXME: Env should be implementing like a IVCCapability trait, which contains
-<<<<<<< HEAD
-// the sponge for instance, and the buckets for the MSM
-=======
 // the sponge for instance, and the buckets for the MSM. All the data points
 // used here should be saved inside it, and this function should only take as an
 // argument the environment.
 // FIXME: the fold_iteration variable should be inside the environment
->>>>>>> e95fb3df
 #[allow(clippy::too_many_arguments)]
 pub fn ivc_circuit<F, Ff, Env, PParams, const N_COL_TOTAL: usize, const N_CHALS: usize>(
     env: &mut Env,
