--- conflicted
+++ resolved
@@ -130,10 +130,7 @@
     #[test]
     fn test_completeness_ivc() {
         let mut rng = o1_utils::tests::make_test_rng();
-<<<<<<< HEAD
-=======
 
->>>>>>> 3d028ad9
         let domain_size = 1 << 15;
 
         let witness_env = build_ivc_circuit::<_, IVCLookupTable<Ff1>, _>(
