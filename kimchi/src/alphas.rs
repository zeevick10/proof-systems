//! This module implements an abstraction to keep track of the powers of alphas.
//! As a recap, alpha is a challenge sent by the verifier in PLONK,
//! and is used to aggregate multiple constraints into a single polynomial.
//! It is important that different constraints use different powers of alpha,
//! as otherwise they can interact and potentially cancel one another.
//! (The proof is in the use of the Schwartz-Zippel lemma.)
//! As such, we want two properties from this:
//!
//! - we should keep track of a mapping between type of constraint and range of powers
//! - when powers of alphas are used, we should ensure that no more no less are used
//!
//! We use powers of alpha in two different places in the codebase:
//!
//! - when creating the index, we do not know alpha at this point so we
//!   simply keep track of what constraints will use what powers
//! - when creating a proof or verifying a proof, at this point we know alpha
//!   so we can use the mapping we created during the creation of the index.
//!
//! For this to work, we use the type [Alphas] to register ranges of powers of alpha,
//! for the various [ArgumentType]s.
//!

use crate::circuits::{argument::ArgumentType, gate::GateType};
use ark_ff::Field;
use serde::{Deserialize, Serialize};
use std::{
    collections::HashMap,
    fmt::Display,
    iter::{Cloned, Skip, Take},
    ops::Range,
    slice::Iter,
    thread,
};

// ------------------------------------------

/// This type can be used to create a mapping between powers of alpha and constraint types.
/// See [Self::default] to create one,
/// and [Self::register] to register a new mapping.
/// Once you know the alpha value, you can convert this type to a [Alphas].
#[derive(Debug, Default, Serialize, Deserialize, Clone)]
pub struct Alphas<F> {
    /// The next power of alpha to use
    /// the end result will be [1, alpha^{next_power - 1}]
    next_power: u32,
    /// The mapping between constraint types and powers of alpha
    mapping: HashMap<ArgumentType, (u32, u32)>,
    /// The powers of alpha: 1, alpha, alpha^2, etc.
    /// If set to [Some], you can't register new constraints.
    alphas: Option<Vec<F>>,
}

impl<F: Field> Alphas<F> {
    /// Registers a new [ArgumentType],
    /// associating it with a number `powers` of powers of alpha.
    /// This function will panic if you register the same type twice.
    pub fn register(&mut self, ty: ArgumentType, powers: u32) {
        if self.alphas.is_some() {
            panic!("you cannot register new constraints once initialized with a field element");
        }

        // gates are a special case, as we reuse the same power of alpha
        // across all of them (they're mutually exclusive)
        let ty = if matches!(ty, ArgumentType::Gate(_)) {
            // the zero gate is not used, so we default to it
            ArgumentType::Gate(GateType::Zero)
        } else {
            ty
        };

        if self.mapping.insert(ty, (self.next_power, powers)).is_some() {
            panic!("cannot re-register {:?}", ty);
        }

        self.next_power = self
            .next_power
            .checked_add(powers)
            .expect("too many powers of alphas were registered");
    }

    /// Returns a range of exponents, for a given [ArgumentType], upperbounded by `num`.
    /// Note that this function will panic if you did not register enough powers of alpha.
    pub fn get_exponents(
        &self,
        ty: ArgumentType,
        num: u32,
    ) -> MustConsumeIterator<Range<u32>, u32> {
        let ty = if matches!(ty, ArgumentType::Gate(_)) {
            ArgumentType::Gate(GateType::Zero)
        } else {
            ty
        };

        let range = self
            .mapping
            .get(&ty)
            .unwrap_or_else(|| panic!("constraint {:?} was not registered", ty));

        if num > range.1 {
            panic!(
                "you asked for {num} exponents, but only registered {} for {:?}",
                range.1, ty
            );
        }

        let start = range.0;
        let end = start + num;

        MustConsumeIterator {
            inner: start..end,
            debug_info: ty,
        }
    }

    /// Instantiates the ranges with an actual field element `alpha`.
    /// Once you call this function, you cannot register new constraints via [Self::register].
    pub fn instantiate(&mut self, alpha: F) {
        let mut last_power = F::one();
        let mut alphas = Vec::with_capacity(self.next_power as usize);
        alphas.push(F::one());
        for _ in 1..self.next_power {
            last_power *= alpha;
            alphas.push(last_power);
        }
        self.alphas = Some(alphas);
    }

    /// This function allows us to retrieve the powers of alpha, upperbounded by `num`
    pub fn get_alphas(
        &self,
        ty: ArgumentType,
        num: u32,
    ) -> MustConsumeIterator<Cloned<Take<Skip<Iter<F>>>>, F> {
        let ty = if matches!(ty, ArgumentType::Gate(_)) {
            ArgumentType::Gate(GateType::Zero)
        } else {
            ty
        };

        let range = self
            .mapping
            .get(&ty)
            .unwrap_or_else(|| panic!("constraint {:?} was not registered", ty));

        if num > range.1 {
            panic!(
                "you asked for {num} alphas, but only {} are available for {:?}",
                range.1, ty
            );
        }

        match &self.alphas {
            None => panic!("you must call instantiate with an actual field element first"),
            Some(alphas) => {
                let alphas_range = alphas
                    .iter()
                    .skip(range.0 as usize)
                    .take(num as usize)
                    .cloned();
                MustConsumeIterator {
                    inner: alphas_range,
                    debug_info: ty,
                }
            }
        }
    }
}

impl<T> Display for Alphas<T> {
    fn fmt(&self, f: &mut std::fmt::Formatter<'_>) -> std::fmt::Result {
        for arg in [
            ArgumentType::Gate(GateType::Zero),
            ArgumentType::Permutation,
            //            ArgumentType::Lookup,
        ] {
            let name = if matches!(arg, ArgumentType::Gate(_)) {
                "gates".to_string()
            } else {
                format!("{:?}", arg)
            };
            let range = self
                .mapping
                .get(&arg)
                .expect("you need to register all arguments before calling display");
            writeln!(
                f,
                "* **{}**. Offset starts at {} and {} powers of $\\alpha$ are used",
                name, range.0, range.1
            )?;
        }

        Ok(())
    }
}

// ------------------------------------------

/// Wrapper around an iterator that warns you if not consumed entirely.
#[derive(Debug)]
pub struct MustConsumeIterator<I, T>
where
    I: Iterator<Item = T>,
    T: std::fmt::Display,
{
    inner: I,
    debug_info: ArgumentType,
}

impl<I, T> Iterator for MustConsumeIterator<I, T>
where
    I: Iterator<Item = T>,
    T: std::fmt::Display,
{
    type Item = I::Item;
    fn next(&mut self) -> Option<Self::Item> {
        self.inner.next()
    }
}

impl<I, T> Drop for MustConsumeIterator<I, T>
where
    I: Iterator<Item = T>,
    T: std::fmt::Display,
{
    fn drop(&mut self) {
        if let Some(v) = self.inner.next() {
            if thread::panicking() {
                eprintln!("the registered number of powers of alpha for {:?} is too large, you haven't used alpha^{} (absolute power of alpha)", self.debug_info,
                v);
            } else {
                panic!("the registered number of powers of alpha for {:?} is too large, you haven't used alpha^{} (absolute power of alpha)", self.debug_info,
                v);
            }
        }
    }
}

// ------------------------------------------

#[cfg(test)]
mod tests {
    use std::{fs, path::Path};

    use super::*;
    use crate::circuits::gate::GateType;
    use mina_curves::pasta::{Fp, Vesta};

    // testing [Builder]

    #[test]
    fn incorrect_alpha_powers() {
        let mut alphas = Alphas::<Fp>::default();
        alphas.register(ArgumentType::Gate(GateType::Poseidon), 3);

        let mut powers = alphas.get_exponents(ArgumentType::Gate(GateType::Poseidon), 3);
        assert_eq!(powers.next(), Some(0));
        assert_eq!(powers.next(), Some(1));
        assert_eq!(powers.next(), Some(2));

        alphas.register(ArgumentType::Permutation, 3);
        let mut powers = alphas.get_exponents(ArgumentType::Permutation, 3);

        assert_eq!(powers.next(), Some(3));
        assert_eq!(powers.next(), Some(4));
        assert_eq!(powers.next(), Some(5));
    }

    #[test]
    #[should_panic]
    fn register_after_instantiating() {
        let mut alphas = Alphas::<Fp>::default();
        alphas.instantiate(Fp::from(1));
        alphas.register(ArgumentType::Gate(GateType::Poseidon), 3);
    }

    #[test]
    #[should_panic]
    fn didnt_use_all_alpha_powers() {
        let mut alphas = Alphas::<Fp>::default();
        alphas.register(ArgumentType::Permutation, 7);
        let mut powers = alphas.get_exponents(ArgumentType::Permutation, 3);
        powers.next();
    }

    #[test]
    #[should_panic]
    fn registered_alpha_powers_for_some_constraint_twice() {
        let mut alphas = Alphas::<Fp>::default();
        alphas.register(ArgumentType::Gate(GateType::Poseidon), 2);
        alphas.register(ArgumentType::Gate(GateType::ChaCha0), 3);
    }

    #[test]
    fn powers_of_alpha() {
        let mut alphas = Alphas::default();
        alphas.register(ArgumentType::Gate(GateType::Poseidon), 4);
        let mut powers = alphas.get_exponents(ArgumentType::Gate(GateType::Poseidon), 4);

        assert_eq!(powers.next(), Some(0));
        assert_eq!(powers.next(), Some(1));
        assert_eq!(powers.next(), Some(2));
        assert_eq!(powers.next(), Some(3));

        let alpha = Fp::from(2);
        alphas.instantiate(alpha);

        let mut alphas = alphas.get_alphas(ArgumentType::Gate(GateType::Poseidon), 4);
        assert_eq!(alphas.next(), Some(1.into()));
        assert_eq!(alphas.next(), Some(2.into()));
        assert_eq!(alphas.next(), Some(4.into()));
        assert_eq!(alphas.next(), Some(8.into()));
    }

    // useful for the spec

    use crate::{
        circuits::{gate::CircuitGate, wires::Wire},
        linearization::expr_linearization,
        prover_index::testing::new_index_for_test,
    };

    #[test]
    fn get_alphas_for_spec() {
        let gates = vec![CircuitGate::<Fp>::zero(Wire::for_row(0)); 2];
<<<<<<< HEAD
        let index = new_index_for_test(gates, 0);
        let (_linearization, powers_of_alpha) =
            expr_linearization(Some(&index.cs.feature_flags), true);
=======
        let index = new_index_for_test::<Vesta>(gates, 0);
        let (_linearization, powers_of_alpha) = expr_linearization(&index.cs.feature_flags, true);
>>>>>>> c3a4c487
        // make sure this is present in the specification
        let manifest_dir = std::env::var("CARGO_MANIFEST_DIR").unwrap();
        let spec_path = Path::new(&manifest_dir)
            .join("..")
            .join("book")
            .join("specifications")
            .join("kimchi")
            .join("template.md");

        let spec = fs::read_to_string(spec_path).unwrap();
        if !spec.contains(&powers_of_alpha.to_string()) {
            panic!(
                "the specification of kimchi must contain the following paragraph:\n\n{powers_of_alpha}\n\n"
            );
        }
    }
}<|MERGE_RESOLUTION|>--- conflicted
+++ resolved
@@ -322,14 +322,9 @@
     #[test]
     fn get_alphas_for_spec() {
         let gates = vec![CircuitGate::<Fp>::zero(Wire::for_row(0)); 2];
-<<<<<<< HEAD
-        let index = new_index_for_test(gates, 0);
+        let index = new_index_for_test::<Vesta>(gates, 0);
         let (_linearization, powers_of_alpha) =
             expr_linearization(Some(&index.cs.feature_flags), true);
-=======
-        let index = new_index_for_test::<Vesta>(gates, 0);
-        let (_linearization, powers_of_alpha) = expr_linearization(&index.cs.feature_flags, true);
->>>>>>> c3a4c487
         // make sure this is present in the specification
         let manifest_dir = std::env::var("CARGO_MANIFEST_DIR").unwrap();
         let spec_path = Path::new(&manifest_dir)
