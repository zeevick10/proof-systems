use crate::{
    circuits::{
        constraints::ConstraintSystem,
        gate::CircuitGate,
        polynomials::generic::GenericGateSpec,
        wires::{Wire, COLUMNS},
    },
    index::{Index, VerifierIndex},
    prover::ProverProof,
};
use ark_ff::UniformRand;
use ark_poly::{univariate::DensePolynomial, UVPolynomial};
use array_init::array_init;
use commitment_dlog::{
    commitment::{b_poly_coefficients, ceil_log2, CommitmentCurve},
    srs::{endos, SRS},
};
use groupmap::{BWParameters, GroupMap};
use mina_curves::pasta::vesta::VestaParameters;
use mina_curves::pasta::{fp::Fp, pallas::Affine as Other, vesta::Affine};
use oracle::{
    poseidon::PlonkSpongeConstants15W,
    sponge::{DefaultFqSponge, DefaultFrSponge},
};
use rand::{rngs::StdRng, SeedableRng};
use std::sync::Arc;

type SpongeParams = PlonkSpongeConstants15W;
type BaseSponge = DefaultFqSponge<VestaParameters, SpongeParams>;
type ScalarSponge = DefaultFrSponge<Fp, SpongeParams>;

/// the circuit size. This influences the size of the SRS
pub const CIRCUIT_SIZE: usize = (1 << 14) + 1; // SRS will be 2^15

pub struct BenchmarkCtx {
    group_map: BWParameters<VestaParameters>,
    index: Index<Affine>,
    verifier_index: VerifierIndex<Affine>,
}

impl BenchmarkCtx {
    /// This will create a context that allows for benchmarks of `num_gates` gates (multiplication gates).
    /// Note that the size of the circuit is still of [CIRCUIT_SIZE].
    /// So the prover's work is based on num_gates,
    /// but the verifier work is based on [CICUIT_SIZE].
    pub fn new(num_gates: usize) -> Self {
        // create the circuit
        let mut gates = vec![];

        #[allow(clippy::explicit_counter_loop)]
        for row in 0..num_gates {
            let wires = Wire::new(row);
            gates.push(CircuitGate::create_generic_gadget(
                wires,
                GenericGateSpec::Const(1u32.into()),
                None,
            ));
        }

        for row in num_gates..CIRCUIT_SIZE {
            let wires = Wire::new(row);
            gates.push(CircuitGate::zero(wires));
        }

        // group map
        let group_map = <Affine as CommitmentCurve>::Map::setup();

        // create the index
<<<<<<< HEAD
        let fp_sponge_params = oracle::pasta::fp::params();
        let cs =
            ConstraintSystem::<Fp>::create(gates, vec![], fp_sponge_params, vec![], 0).unwrap();
        let n = cs.domain.d1.size as usize;
        let fq_sponge_params = oracle::pasta::fq::params();
        let (endo_q, _endo_r) = endos::<Other>();
        let mut srs = SRS::create(n);
        srs.add_lagrange_basis(cs.domain.d1);
        let srs = Arc::new(srs);
        let index = Index::<Affine>::create(cs, fq_sponge_params, endo_q, srs);
=======
        let index = {
            let fp_sponge_params = oracle::pasta::fp::params();
            let cs = ConstraintSystem::<Fp>::create(gates, vec![], fp_sponge_params, 0).unwrap();
            let n = cs.domain.d1.size as usize;
            let fq_sponge_params = oracle::pasta::fq::params();
            let (endo_q, _endo_r) = endos::<Other>();

            let mut srs = SRS::create(n);
            srs.add_lagrange_basis(cs.domain.d1);
            let srs = Arc::new(srs);
            Index::<Affine>::create(cs, fq_sponge_params, endo_q, srs)
        };
>>>>>>> a7d861b6

        // create the verifier index
        let verifier_index = index.verifier_index();

        //
        BenchmarkCtx {
            group_map,
            index,
            verifier_index,
        }
    }

    /// Produces a proof
    pub fn create_proof(&self) -> ProverProof<Affine> {
        // set up
        let rng = &mut StdRng::from_seed([0u8; 32]);

        // create witness
        let witness: [Vec<Fp>; COLUMNS] = array_init(|_| vec![1u32.into(); CIRCUIT_SIZE]);

        // previous opening for recursion
        let prev = {
            let k = ceil_log2(self.index.srs.g.len());
            let chals: Vec<_> = (0..k).map(|_| Fp::rand(rng)).collect();
            let comm = {
                let coeffs = b_poly_coefficients(&chals);
                let b = DensePolynomial::from_coefficients_vec(coeffs);
                self.index.srs.commit_non_hiding(&b, None)
            };
            (chals, comm)
        };

        // add the proof to the batch
        ProverProof::create::<BaseSponge, ScalarSponge>(
            &self.group_map,
            witness,
            &self.index,
            vec![prev],
        )
        .unwrap()
    }

    pub fn batch_verification(&self, batch: Vec<ProverProof<Affine>>) {
        // verify the proof
        let lgr_comms = vec![];
        let batch: Vec<_> = batch
            .iter()
            .map(|proof| (&self.verifier_index, &lgr_comms, proof))
            .collect();
        ProverProof::verify::<BaseSponge, ScalarSponge>(&self.group_map, &batch).unwrap();
    }
}

#[cfg(test)]
mod tests {
    use std::time::Instant;

    use super::*;

    #[test]
    fn test_bench() {
        // context created in 21.2235 ms
        let start = Instant::now();
        let ctx = BenchmarkCtx::new(1 << 4);
        println!("context created in {}", start.elapsed().as_millis());

        // proof created in 7.1227 ms
        let start = Instant::now();
        let proof = ctx.create_proof();
        println!("proof created in {}", start.elapsed().as_millis());

        // proof verified in 1.710 ms
        let start = Instant::now();
        ctx.batch_verification(vec![proof.clone()]);
        println!("proof verified in {}", start.elapsed().as_millis());
    }
}<|MERGE_RESOLUTION|>--- conflicted
+++ resolved
@@ -66,18 +66,6 @@
         let group_map = <Affine as CommitmentCurve>::Map::setup();
 
         // create the index
-<<<<<<< HEAD
-        let fp_sponge_params = oracle::pasta::fp::params();
-        let cs =
-            ConstraintSystem::<Fp>::create(gates, vec![], fp_sponge_params, vec![], 0).unwrap();
-        let n = cs.domain.d1.size as usize;
-        let fq_sponge_params = oracle::pasta::fq::params();
-        let (endo_q, _endo_r) = endos::<Other>();
-        let mut srs = SRS::create(n);
-        srs.add_lagrange_basis(cs.domain.d1);
-        let srs = Arc::new(srs);
-        let index = Index::<Affine>::create(cs, fq_sponge_params, endo_q, srs);
-=======
         let index = {
             let fp_sponge_params = oracle::pasta::fp::params();
             let cs = ConstraintSystem::<Fp>::create(gates, vec![], fp_sponge_params, 0).unwrap();
@@ -90,7 +78,6 @@
             let srs = Arc::new(srs);
             Index::<Affine>::create(cs, fq_sponge_params, endo_q, srs)
         };
->>>>>>> a7d861b6
 
         // create the verifier index
         let verifier_index = index.verifier_index();
