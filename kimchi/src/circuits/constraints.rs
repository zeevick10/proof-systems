//! This module implements Plonk circuit constraint primitive.
use super::lookup::runtime_tables::RuntimeTableCfg;
use crate::{
    circuits::{
        domain_constant_evaluation::DomainConstantEvaluations,
        domains::EvaluationDomains,
        gate::{CircuitGate, GateType},
        lookup::{
            constraints::LookupConfiguration, index::LookupConstraintSystem, tables::LookupTable,
        },
        polynomial::{WitnessEvals, WitnessOverDomains, WitnessShifts},
        polynomials::permutation::{Shifts, ZK_ROWS},
<<<<<<< HEAD
        polynomials::{foreign_field_add, foreign_field_mul, range_check},
=======
        polynomials::range_check,
>>>>>>> 835628a7
        wires::*,
    },
    curve::KimchiCurve,
    error::SetupError,
};
use ark_ff::{PrimeField, SquareRootField, Zero};
use ark_poly::{
    univariate::DensePolynomial as DP, EvaluationDomain, Evaluations as E,
    Radix2EvaluationDomain as D,
};
use num_bigint::BigUint;
use o1_utils::ExtendedEvaluations;
use once_cell::sync::OnceCell;
use serde::{de::DeserializeOwned, Deserialize, Serialize};
use serde_with::serde_as;
use std::array;
use std::sync::Arc;

//
// ConstraintSystem
//

/// Flags for optional features in the constraint system
#[derive(Clone, Serialize, Deserialize, Debug)]
#[serde(bound = "F: ark_serialize::CanonicalSerialize + ark_serialize::CanonicalDeserialize")]
pub struct FeatureFlags<F> {
    /// ChaCha gates
    pub chacha: bool,
    /// Range check gates
    pub range_check: bool,
    /// Foreign field addition gate
    pub foreign_field_add: bool,
    /// Foreign field multiplication gate
    pub foreign_field_mul: bool,
    /// XOR gate
    pub xor: bool,
    /// Lookups
    pub lookup_configuration: Option<LookupConfiguration<F>>,
}

/// The polynomials representing evaluated columns, in coefficient form.
#[serde_as]
#[derive(Clone, Serialize, Deserialize, Debug)]
pub struct EvaluatedColumnCoefficients<F: PrimeField> {
    /// permutation coefficients
    #[serde_as(as = "[o1_utils::serialization::SerdeAs; PERMUTS]")]
    pub permutation_coefficients: [DP<F>; PERMUTS],

    /// gate coefficients
    #[serde_as(as = "[o1_utils::serialization::SerdeAs; COLUMNS]")]
    pub coefficients: [DP<F>; COLUMNS],

    /// generic gate selector
    #[serde_as(as = "o1_utils::serialization::SerdeAs")]
    pub generic_selector: DP<F>,

    /// poseidon gate selector
    #[serde_as(as = "o1_utils::serialization::SerdeAs")]
    pub poseidon_selector: DP<F>,
}

/// The polynomials representing columns, in evaluation form.
/// The evaluations are expanded to the domain size required for their constraints.
#[serde_as]
#[derive(Clone, Serialize, Deserialize, Debug)]
pub struct ColumnEvaluations<F: PrimeField> {
    /// permutation coefficients over domain d8
    #[serde_as(as = "[o1_utils::serialization::SerdeAs; PERMUTS]")]
    pub permutation_coefficients8: [E<F, D<F>>; PERMUTS],

    /// coefficients over domain d8
    #[serde_as(as = "[o1_utils::serialization::SerdeAs; COLUMNS]")]
    pub coefficients8: [E<F, D<F>>; COLUMNS],

    /// generic selector over domain d4
    #[serde_as(as = "o1_utils::serialization::SerdeAs")]
    pub generic_selector4: E<F, D<F>>,

    /// poseidon selector over domain d8
    #[serde_as(as = "o1_utils::serialization::SerdeAs")]
    pub poseidon_selector8: E<F, D<F>>,

    /// EC point addition selector over domain d4
    #[serde_as(as = "o1_utils::serialization::SerdeAs")]
    pub complete_add_selector4: E<F, D<F>>,

    /// scalar multiplication selector over domain d8
    #[serde_as(as = "o1_utils::serialization::SerdeAs")]
    pub mul_selector8: E<F, D<F>>,

    /// endoscalar multiplication selector over domain d8
    #[serde_as(as = "o1_utils::serialization::SerdeAs")]
    pub emul_selector8: E<F, D<F>>,

    /// ChaCha selectors over domain d8
    #[serde_as(as = "Option<[o1_utils::serialization::SerdeAs; 4]>")]
    pub chacha_selectors8: Option<[E<F, D<F>>; 4]>,

    /// EC point addition selector over domain d8
    #[serde_as(as = "o1_utils::serialization::SerdeAs")]
    pub endomul_scalar_selector8: E<F, D<F>>,

    /// Range check gate selector over domain d8
    #[serde_as(as = "Option<[o1_utils::serialization::SerdeAs; range_check::gadget::GATE_COUNT]>")]
    pub range_check_selectors8: Option<[E<F, D<F>>; range_check::gadget::GATE_COUNT]>,

    /// Foreign field addition gate selector over domain d8
    #[serde_as(as = "Option<o1_utils::serialization::SerdeAs>")]
    pub foreign_field_add_selector8: Option<E<F, D<F>>>,

    /// Foreign field multiplication gate selector over domain d8
    #[serde_as(as = "Option<o1_utils::serialization::SerdeAs>")]
    pub foreign_field_mul_selector8: Option<E<F, D<F>>>,

    /// Xor gate selector over domain d8
    #[serde_as(as = "Option<o1_utils::serialization::SerdeAs>")]
    pub xor_selector8: Option<E<F, D<F>>>,
}

#[serde_as]
#[derive(Clone, Serialize, Deserialize, Debug)]
pub struct ConstraintSystem<F: PrimeField> {
    // Basics
    // ------
    /// number of public inputs
    pub public: usize,
    /// number of previous evaluation challenges, for recursive proving
    pub prev_challenges: usize,
    /// evaluation domains
    #[serde(bound = "EvaluationDomains<F>: Serialize + DeserializeOwned")]
    pub domain: EvaluationDomains<F>,
    /// circuit gates
    #[serde(bound = "CircuitGate<F>: Serialize + DeserializeOwned")]
    pub gates: Vec<CircuitGate<F>>,

    /// flags for optional features
    #[serde(bound = "FeatureFlags<F>: Serialize + DeserializeOwned")]
    pub feature_flags: FeatureFlags<F>,

    #[serde(bound = "EvaluatedColumnCoefficients<F>: Serialize + DeserializeOwned")]
    pub evaluated_column_coefficients: EvaluatedColumnCoefficients<F>,

    #[serde(bound = "ColumnEvaluations<F>: Serialize + DeserializeOwned")]
    pub column_evaluations: ColumnEvaluations<F>,

    /// SID polynomial
    #[serde_as(as = "Vec<o1_utils::serialization::SerdeAs>")]
    pub sid: Vec<F>,

    /// Foreign field modulus
    pub foreign_field_modulus: Option<BigUint>,

    /// wire coordinate shifts
    #[serde_as(as = "[o1_utils::serialization::SerdeAs; PERMUTS]")]
    pub shift: [F; PERMUTS],
    /// coefficient for the group endomorphism
    #[serde_as(as = "o1_utils::serialization::SerdeAs")]
    pub endo: F,
    /// lookup constraint system
    #[serde(bound = "LookupConstraintSystem<F>: Serialize + DeserializeOwned")]
    pub lookup_constraint_system: Option<LookupConstraintSystem<F>>,
    /// precomputes
    #[serde(skip)]
    precomputations: OnceCell<Arc<DomainConstantEvaluations<F>>>,
}

/// Represents an error found when verifying a witness with a gate
#[derive(Debug)]
pub enum GateError {
    /// Some connected wires have different values
    DisconnectedWires(Wire, Wire),
    /// A public gate was incorrectly connected
    IncorrectPublic(usize),
    /// A specific gate did not verify correctly
    Custom { row: usize, err: String },
}

pub struct Builder<F: PrimeField> {
    gates: Vec<CircuitGate<F>>,
    public: usize,
    prev_challenges: usize,
    lookup_tables: Vec<LookupTable<F>>,
    runtime_tables: Option<Vec<RuntimeTableCfg<F>>>,
    precomputations: Option<Arc<DomainConstantEvaluations<F>>>,
    foreign_field_modulus: Option<BigUint>,
}

/// Create selector polynomial for a circuit gate
pub fn selector_polynomial<F: PrimeField>(
    gate_type: GateType,
    gates: &[CircuitGate<F>],
    domain: &EvaluationDomains<F>,
    target_domain: &D<F>,
) -> E<F, D<F>> {
    // Coefficient form
    let coeff = E::<F, D<F>>::from_vec_and_domain(
        gates
            .iter()
            .map(|gate| {
                if gate.typ == gate_type {
                    F::one()
                } else {
                    F::zero()
                }
            })
            .collect(),
        domain.d1,
    )
    .interpolate();

    coeff.evaluate_over_domain_by_ref(*target_domain)
}

impl<F: PrimeField> ConstraintSystem<F> {
    /// Initializes the [ConstraintSystem<F>] on input `gates` and `fr_sponge_params`.
    /// Returns a [Builder<F>]
    /// It also defaults to the following values of the builder:
    /// - `public: 0`
    /// - `prev_challenges: 0`
    /// - `lookup_tables: vec![]`,
    /// - `runtime_tables: None`,
    /// - `precomputations: None`,
    ///
    /// How to use it:
    /// 1. Create your instance of your builder for the constraint system using `crate(gates, sponge params)`
    /// 2. Iterativelly invoke any desired number of steps: `public(), lookup(), runtime(), precomputations()``
    /// 3. Finally call the `build()` method and unwrap the `Result` to obtain your `ConstraintSystem`
    pub fn create(gates: Vec<CircuitGate<F>>) -> Builder<F> {
        Builder {
            gates,
            public: 0,
            prev_challenges: 0,
            lookup_tables: vec![],
            runtime_tables: None,
            precomputations: None,
            foreign_field_modulus: None,
        }
    }

    pub fn precomputations(&self) -> &Arc<DomainConstantEvaluations<F>> {
        self.precomputations
            .get_or_init(|| Arc::new(DomainConstantEvaluations::create(self.domain).unwrap()))
    }

    pub fn set_precomputations(&self, precomputations: Arc<DomainConstantEvaluations<F>>) {
        self.precomputations
            .set(precomputations)
            .expect("Precomputation has been set before");
    }

    /// This function verifies the consistency of the wire
    /// assignments (witness) against the constraints
    ///     witness: wire assignment witness
    ///     RETURN: verification status
    pub fn verify<G: KimchiCurve<ScalarField = F>>(
        &self,
        witness: &[Vec<F>; COLUMNS],
        public: &[F],
    ) -> Result<(), GateError> {
        // pad the witness
        let pad = vec![F::zero(); self.domain.d1.size() - witness[0].len()];
        let witness: [Vec<F>; COLUMNS] = array::from_fn(|i| {
            let mut w = witness[i].to_vec();
            w.extend_from_slice(&pad);
            w
        });

        // check each rows' wiring
        for (row, gate) in self.gates.iter().enumerate() {
            // check if wires are connected
            for col in 0..PERMUTS {
                let wire = gate.wires[col];

                if wire.col >= PERMUTS {
                    return Err(GateError::Custom {
                        row,
                        err: format!(
                            "a wire can only be connected to the first {} columns",
                            PERMUTS
                        ),
                    });
                }

                if witness[col][row] != witness[wire.col][wire.row] {
                    return Err(GateError::DisconnectedWires(
                        Wire { col, row },
                        Wire {
                            col: wire.col,
                            row: wire.row,
                        },
                    ));
                }
            }

            // for public gates, only the left wire is toggled
            if row < self.public && gate.coeffs[0] != F::one() {
                return Err(GateError::IncorrectPublic(row));
            }

            // check the gate's satisfiability
            gate.verify::<G>(row, &witness, self, public)
                .map_err(|err| GateError::Custom { row, err })?;
        }

        // all good!
        Ok(())
    }

    /// evaluate witness polynomials over domains
    pub fn evaluate(&self, w: &[DP<F>; COLUMNS], z: &DP<F>) -> WitnessOverDomains<F> {
        // compute shifted witness polynomials
        let w8: [E<F, D<F>>; COLUMNS] =
            array::from_fn(|i| w[i].evaluate_over_domain_by_ref(self.domain.d8));
        let z8 = z.evaluate_over_domain_by_ref(self.domain.d8);

        let w4: [E<F, D<F>>; COLUMNS] = array::from_fn(|i| {
            E::<F, D<F>>::from_vec_and_domain(
                (0..self.domain.d4.size)
                    .map(|j| w8[i].evals[2 * j as usize])
                    .collect(),
                self.domain.d4,
            )
        });
        let z4 = DP::<F>::zero().evaluate_over_domain_by_ref(D::<F>::new(1).unwrap());

        WitnessOverDomains {
            d4: WitnessShifts {
                next: WitnessEvals {
                    w: array::from_fn(|i| w4[i].shift(4)),
                    // TODO(mimoo): change z to an Option? Or maybe not, we might actually need this dummy evaluation in the aggregated evaluation proof
                    z: z4.clone(), // dummy evaluation
                },
                this: WitnessEvals {
                    w: w4,
                    z: z4, // dummy evaluation
                },
            },
            d8: WitnessShifts {
                next: WitnessEvals {
                    w: array::from_fn(|i| w8[i].shift(8)),
                    z: z8.shift(8),
                },
                this: WitnessEvals { w: w8, z: z8 },
            },
        }
    }
}

impl<F: PrimeField + SquareRootField> Builder<F> {
    /// Set up the number of public inputs.
    /// If not invoked, it equals `0` by default.
    pub fn public(mut self, public: usize) -> Self {
        self.public = public;
        self
    }

    /// Set up the number of previous challenges, used for recusive proving.
    /// If not invoked, it equals `0` by default.
    pub fn prev_challenges(mut self, prev_challenges: usize) -> Self {
        self.prev_challenges = prev_challenges;
        self
    }

    /// Set up the lookup tables.
    /// If not invoked, it is `vec![]` by default.
    ///
    /// **Warning:** you have to make sure that the IDs of the lookup tables,
    /// are unique and  not colliding with IDs of built-in lookup tables
    /// (see [crate::circuits::lookup::tables]).
    pub fn lookup(mut self, lookup_tables: Vec<LookupTable<F>>) -> Self {
        self.lookup_tables = lookup_tables;
        self
    }

    /// Set up the runtime tables.
    /// If not invoked, it is `None` by default.
    ///
    /// **Warning:** you have to make sure that the IDs of the runtime lookup tables,
    /// are unique and not colliding with IDs of built-in lookup tables
    /// (see [crate::circuits::lookup::tables]).
    pub fn runtime(mut self, runtime_tables: Option<Vec<RuntimeTableCfg<F>>>) -> Self {
        self.runtime_tables = runtime_tables;
        self
    }

    /// Set up the shared precomputations.
    /// If not invoked, it is `None` by default.
    pub fn shared_precomputations(
        mut self,
        shared_precomputations: Arc<DomainConstantEvaluations<F>>,
    ) -> Self {
        self.precomputations = Some(shared_precomputations);
        self
    }

    /// Set up the foreign field modulus passed as an optional BigUint
    /// If not invoked, it is `None` by default.
    /// Panics if the BigUint being passed needs more than 3 limbs of 88 bits each
    /// and warns if the foreign modulus being passed is smaller than the native modulus
    /// because right now we only support foreign modulus that are larger than the native modulus.
    pub fn foreign_field_modulus(mut self, foreign_field_modulus: &Option<BigUint>) -> Self {
        self.foreign_field_modulus = foreign_field_modulus.clone();
        self
    }

    /// Build the [ConstraintSystem] from a [Builder].
    pub fn build(self) -> Result<ConstraintSystem<F>, SetupError> {
        let mut gates = self.gates;
        let lookup_tables = self.lookup_tables;
        let runtime_tables = self.runtime_tables;

        //~ 1. If the circuit is less than 2 gates, abort.
        // for some reason we need more than 1 gate for the circuit to work, see TODO below
        assert!(gates.len() > 1);

        //~ 2. Create a domain for the circuit. That is,
        //~    compute the smallest subgroup of the field that
        //~    has order greater or equal to `n + ZK_ROWS` elements.
        let domain = EvaluationDomains::<F>::create(gates.len() + ZK_ROWS as usize)?;

        assert!(domain.d1.size > ZK_ROWS);

        //~ 3. Pad the circuit: add zero gates to reach the domain size.
        let d1_size = domain.d1.size();
        let mut padding = (gates.len()..d1_size)
            .map(|i| {
                CircuitGate::<F>::zero(array::from_fn(|j| Wire {
                    col: WIRES[j],
                    row: i,
                }))
            })
            .collect();
        gates.append(&mut padding);

        let mut feature_flags = FeatureFlags {
            chacha: false,
            range_check: false,
            lookup_configuration: None,
            foreign_field_add: false,
            foreign_field_mul: false,
            xor: false,
        };

        for gate in &gates {
            match gate.typ {
                GateType::ChaCha0
                | GateType::ChaCha1
                | GateType::ChaCha2
                | GateType::ChaChaFinal => feature_flags.chacha = true,
                GateType::RangeCheck0 | GateType::RangeCheck1 => feature_flags.range_check = true,
                GateType::ForeignFieldAdd => feature_flags.foreign_field_add = true,
                GateType::ForeignFieldMul => feature_flags.foreign_field_mul = true,
                GateType::Xor16 => feature_flags.xor = true,
                _ => (),
            }
        }

        //~ 4. sample the `PERMUTS` shifts.
        let shifts = Shifts::new(&domain.d1);

        // Precomputations
        // ===============
        // what follows are pre-computations.

        //
        // Permutation
        // -----------

        // compute permutation polynomials
        let mut sigmal1: [Vec<F>; PERMUTS] = array::from_fn(|_| vec![F::zero(); domain.d1.size()]);

        for (row, gate) in gates.iter().enumerate() {
            for (cell, sigma) in gate.wires.iter().zip(sigmal1.iter_mut()) {
                sigma[row] = shifts.cell_to_field(cell);
            }
        }

        let sigmal1: [_; PERMUTS] = {
            let [s0, s1, s2, s3, s4, s5, s6] = sigmal1;
            [
                E::<F, D<F>>::from_vec_and_domain(s0, domain.d1),
                E::<F, D<F>>::from_vec_and_domain(s1, domain.d1),
                E::<F, D<F>>::from_vec_and_domain(s2, domain.d1),
                E::<F, D<F>>::from_vec_and_domain(s3, domain.d1),
                E::<F, D<F>>::from_vec_and_domain(s4, domain.d1),
                E::<F, D<F>>::from_vec_and_domain(s5, domain.d1),
                E::<F, D<F>>::from_vec_and_domain(s6, domain.d1),
            ]
        };

        let sigmam: [DP<F>; PERMUTS] = array::from_fn(|i| sigmal1[i].clone().interpolate());

        let sigmal8 = array::from_fn(|i| sigmam[i].evaluate_over_domain_by_ref(domain.d8));

        // Gates
        // -----
        //
        // Compute each gate's polynomial as
        // the polynomial that evaluates to 1 at $g^i$
        // where $i$ is the row where a gate is active.
        // Note: gates must be mutually exclusive.

        // poseidon gate
        let psm = E::<F, D<F>>::from_vec_and_domain(
            gates.iter().map(|gate| gate.ps()).collect(),
            domain.d1,
        )
        .interpolate();
        let ps8 = psm.evaluate_over_domain_by_ref(domain.d8);

        // ECC gates
        let complete_addl4 =
            selector_polynomial(GateType::CompleteAdd, &gates, &domain, &domain.d4);

        let mull8 = selector_polynomial(GateType::VarBaseMul, &gates, &domain, &domain.d8);

        let emull = selector_polynomial(GateType::EndoMul, &gates, &domain, &domain.d8);

        let endomul_scalar8 =
            selector_polynomial(GateType::EndoMulScalar, &gates, &domain, &domain.d8);

        // double generic gate
        let genericm = E::<F, D<F>>::from_vec_and_domain(
            gates
                .iter()
                .map(|gate| {
                    if matches!(gate.typ, GateType::Generic) {
                        F::one()
                    } else {
                        F::zero()
                    }
                })
                .collect(),
            domain.d1,
        )
        .interpolate();
        let generic4 = genericm.evaluate_over_domain_by_ref(domain.d4);

        // chacha gate
        let chacha8 = {
            if !feature_flags.chacha {
                None
            } else {
                Some([
                    selector_polynomial(GateType::ChaCha0, &gates, &domain, &domain.d8),
                    selector_polynomial(GateType::ChaCha1, &gates, &domain, &domain.d8),
                    selector_polynomial(GateType::ChaCha2, &gates, &domain, &domain.d8),
                    selector_polynomial(GateType::ChaChaFinal, &gates, &domain, &domain.d8),
                ])
            }
        };

        // Range check constraint selector polynomials
        let range_check_selector_polys = {
            if !feature_flags.range_check {
                None
            } else {
                Some([
                    selector_polynomial(GateType::RangeCheck0, &gates, &domain, &domain.d8),
                    selector_polynomial(GateType::RangeCheck1, &gates, &domain, &domain.d8),
                ])
            }
        };

        // Foreign field addition constraint selector polynomial
<<<<<<< HEAD
        let foreign_field_add_gates = foreign_field_add::gadget::circuit_gates();
=======
>>>>>>> 835628a7
        let foreign_field_add_selector_poly = {
            if !feature_flags.foreign_field_add {
                None
            } else {
                Some(selector_polynomial(
<<<<<<< HEAD
                    foreign_field_add_gates[0],
                    &gates,
                    &domain,
                ))
            }
        };

        // Foreign field multiplication constraint selector polynomial
        let foreign_field_mul_gates = foreign_field_mul::gadget::circuit_gates();
        let foreign_field_mul_selector_poly = {
            if !feature_flags.foreign_field_mul {
                None
            } else {
                Some(selector_polynomial(
                    foreign_field_mul_gates[0],
                    &gates,
                    &domain,
=======
                    GateType::ForeignFieldAdd,
                    &gates,
                    &domain,
                    &domain.d8,
>>>>>>> 835628a7
                ))
            }
        };

        let xor_selector_poly = {
            if !feature_flags.xor {
                None
            } else {
                Some(selector_polynomial(
                    GateType::Xor16,
                    &gates,
                    &domain,
                    &domain.d8,
                ))
            }
        };

        //
        // Coefficient
        // -----------
        //

        // coefficient polynomial
        let coefficientsm: [_; COLUMNS] = array::from_fn(|i| {
            let padded = gates
                .iter()
                .map(|gate| gate.coeffs.get(i).cloned().unwrap_or_else(F::zero))
                .collect();
            let eval = E::from_vec_and_domain(padded, domain.d1);
            eval.interpolate()
        });
        // TODO: This doesn't need to be degree 8 but that would require some changes in expr
        let coefficients8 =
            array::from_fn(|i| coefficientsm[i].evaluate_over_domain_by_ref(domain.d8));

        //
        // Lookup
        // ------
        let lookup_constraint_system =
            LookupConstraintSystem::create(&gates, lookup_tables, runtime_tables, &domain)
                .map_err(|e| SetupError::ConstraintSystem(e.to_string()))?;
        feature_flags.lookup_configuration = lookup_constraint_system
            .as_ref()
            .map(|lcs| lcs.configuration.clone());

        let sid = shifts.map[0].clone();

        // TODO: remove endo as a field
        let endo = F::zero();

        let domain_constant_evaluation = OnceCell::new();

        let constraints = ConstraintSystem {
            domain,
            public: self.public,
            prev_challenges: self.prev_challenges,
            sid,
            foreign_field_modulus: self.foreign_field_modulus,
            gates,
            shift: shifts.shifts,
            endo,
            //fr_sponge_params: self.sponge_params,
            lookup_constraint_system,
            feature_flags,
            precomputations: domain_constant_evaluation,
            evaluated_column_coefficients: EvaluatedColumnCoefficients {
                permutation_coefficients: sigmam,
                coefficients: coefficientsm,
                generic_selector: genericm,
                poseidon_selector: psm,
            },
            column_evaluations: ColumnEvaluations {
                permutation_coefficients8: sigmal8,
                coefficients8,
                generic_selector4: generic4,
                poseidon_selector8: ps8,
                complete_add_selector4: complete_addl4,
                mul_selector8: mull8,
                emul_selector8: emull,
                chacha_selectors8: chacha8,
                endomul_scalar_selector8: endomul_scalar8,
                range_check_selectors8: range_check_selector_polys,
                foreign_field_add_selector8: foreign_field_add_selector_poly,
                foreign_field_mul_selector8: foreign_field_mul_selector_poly,
                xor_selector8: xor_selector_poly,
            },
        };

        match self.precomputations {
            Some(t) => {
                constraints.set_precomputations(t);
            }
            None => {
                constraints.precomputations();
            }
        }
        Ok(constraints)
    }
}

#[cfg(test)]
pub mod tests {
    use super::*;
    use mina_curves::pasta::Fp;

    impl<F: PrimeField + SquareRootField> ConstraintSystem<F> {
        pub fn for_testing(gates: Vec<CircuitGate<F>>) -> Self {
            let public = 0;
            // not sure if theres a smarter way instead of the double unwrap, but should be fine in the test
            ConstraintSystem::<F>::create(gates)
                .public(public)
                .build()
                .unwrap()
        }
    }

    impl ConstraintSystem<Fp> {
        pub fn fp_for_testing(gates: Vec<CircuitGate<Fp>>) -> Self {
            //let fp_sponge_params = mina_poseidon::pasta::fp_kimchi::params();
            Self::for_testing(gates)
        }
    }
}<|MERGE_RESOLUTION|>--- conflicted
+++ resolved
@@ -10,11 +10,7 @@
         },
         polynomial::{WitnessEvals, WitnessOverDomains, WitnessShifts},
         polynomials::permutation::{Shifts, ZK_ROWS},
-<<<<<<< HEAD
-        polynomials::{foreign_field_add, foreign_field_mul, range_check},
-=======
         polynomials::range_check,
->>>>>>> 835628a7
         wires::*,
     },
     curve::KimchiCurve,
@@ -580,39 +576,29 @@
         };
 
         // Foreign field addition constraint selector polynomial
-<<<<<<< HEAD
-        let foreign_field_add_gates = foreign_field_add::gadget::circuit_gates();
-=======
->>>>>>> 835628a7
         let foreign_field_add_selector_poly = {
             if !feature_flags.foreign_field_add {
                 None
             } else {
                 Some(selector_polynomial(
-<<<<<<< HEAD
-                    foreign_field_add_gates[0],
+                    GateType::ForeignFieldAdd,
                     &gates,
                     &domain,
+                    &domain.d8,
                 ))
             }
         };
 
         // Foreign field multiplication constraint selector polynomial
-        let foreign_field_mul_gates = foreign_field_mul::gadget::circuit_gates();
         let foreign_field_mul_selector_poly = {
             if !feature_flags.foreign_field_mul {
                 None
             } else {
                 Some(selector_polynomial(
-                    foreign_field_mul_gates[0],
-                    &gates,
-                    &domain,
-=======
-                    GateType::ForeignFieldAdd,
+                    GateType::ForeignFieldMul,
                     &gates,
                     &domain,
                     &domain.d8,
->>>>>>> 835628a7
                 ))
             }
         };
