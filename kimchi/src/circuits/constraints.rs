--- conflicted
+++ resolved
@@ -366,12 +366,7 @@
                 }
 
                 // generate the look up selector polynomials
-<<<<<<< HEAD
-                Some(LookupConstraintSystem {
-=======
-                let lookup_selectors = lookup_info.selector_polynomials(domain, gates);
                 Some(Self {
->>>>>>> c43af4d0
                     lookup_selectors,
                     dummy_lookup_values,
                     lookup_tables8,
