--- conflicted
+++ resolved
@@ -373,10 +373,6 @@
 
     /// gate wiring (for each cell, what cell it is wired to)
     pub wires: GateWires,
-<<<<<<< HEAD
-
-=======
->>>>>>> 2afebaee
     /// public selector polynomials that can used as handy coefficients in gates
     #[serde_as(as = "Vec<o1_utils::serialization::SerdeAs>")]
     pub coeffs: Vec<F>,
@@ -404,10 +400,6 @@
     pub fn zero(wires: GateWires) -> Self {
         CircuitGate {
             typ: GateType::Zero,
-<<<<<<< HEAD
-            coeffs: Vec::new(),
-=======
->>>>>>> 2afebaee
             wires,
             coeffs: Vec::new(),
         }
