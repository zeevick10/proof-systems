--- conflicted
+++ resolved
@@ -267,6 +267,7 @@
     ChaCha,
     ChaChaFinal,
     LookupGate,
+    RangeCheckGate,
 }
 
 impl LookupPattern {
@@ -338,6 +339,20 @@
                     })
                     .collect()
             }
+            LookupPattern::RangeCheckGate => {
+                (1..=4)
+                    .map(|column| {
+                        //   0 1 2 3 4 5 6 7 8 9 10 11 12 13 14
+                        //   - L L L L - - - - - -  -  -  -  -
+                        JointLookup {
+                            table_id: LookupTableID::Constant(RANGE_CHECK_TABLE_ID),
+                            entry: vec![SingleLookup {
+                                value: vec![(F::one(), curr_row(column))],
+                            }],
+                        }
+                    })
+                    .collect()
+            }
         }
     }
 }
@@ -350,39 +365,7 @@
     /// See circuits/kimchi/src/polynomials/chacha.rs for an explanation of
     /// how these work.
     pub fn lookup_kinds<F: Field>() -> (Vec<Vec<JointLookupSpec<F>>>, Vec<GatesLookupSpec>) {
-<<<<<<< HEAD
-        let curr_row = |column| LocalPosition {
-            row: CurrOrNext::Curr,
-            column,
-        };
-
-        // Chacha patterns
-
-        let chacha_pattern = (0..4)
-            .map(|i| {
-                // each row represents an XOR operation
-                // where l XOR r = o
-                //
-                // 0 1 2 3 4 5 6 7 8 9 10 11 12 13 14
-                // - - - l - - - r - - -  o  -  -  -
-                // - - - - l - - - r - -  -  o  -  -
-                // - - - - - l - - - r -  -  -  o  -
-                // - - - - - - l - - - r  -  -  -  o
-                let left = curr_row(3 + i);
-                let right = curr_row(7 + i);
-                let output = curr_row(11 + i);
-                let l = |loc: LocalPosition| SingleLookup {
-                    value: vec![(F::one(), loc)],
-                };
-                JointLookup {
-                    table_id: LookupTableID::Constant(XOR_TABLE_ID),
-                    entry: vec![l(left), l(right), l(output)],
-                }
-            })
-            .collect();
-=======
         let chacha_pattern = LookupPattern::ChaCha.lookups();
->>>>>>> 9bdf2a46
 
         let mut chacha_where = HashSet::new();
         use CurrOrNext::*;
@@ -401,46 +384,11 @@
             chacha_final_where.insert((ChaChaFinal, *r));
         }
 
-<<<<<<< HEAD
-        // Lookup pattern
-
-        let lookup_gate_pattern = (0..3)
-            .map(|i| {
-                // 0 1 2 3 4 5 6 7 8 9 10 11 12 13 14
-                // - i v - - - - - - - -  -  -  -  -
-                // - - - i v - - - - - -  -  -  -  -
-                // - - - - - i v - - - -  -  -  -  -
-                let index = curr_row(2 * i + 1);
-                let value = curr_row(2 * i + 2);
-                let l = |loc: LocalPosition| SingleLookup {
-                    value: vec![(F::one(), loc)],
-                };
-                JointLookup {
-                    table_id: LookupTableID::WitnessColumn(0),
-                    entry: vec![l(index), l(value)],
-                }
-            })
-            .collect();
-=======
         let lookup_gate_pattern = LookupPattern::LookupGate.lookups();
->>>>>>> 9bdf2a46
         let lookup_gate_where = HashSet::from([(Lookup, Curr)]);
 
-        // Range check gate pattern
-        //   We do four range lookups:
-        //   0 1 2 3 4 5 6 7 8 9 10 11 12 13 14
-        //   - L L L L - - - - - -  -  -  -  -
-        let mut range_check_pattern = vec![];
-        for column in 1..=4 {
-            range_check_pattern.push(JointLookup {
-                table_id: LookupTableID::Constant(RANGE_CHECK_TABLE_ID),
-                entry: vec![SingleLookup {
-                    value: vec![(F::one(), curr_row(column))],
-                }],
-            });
-        }
-
-        let range_check_where = HashSet::from([
+        let range_check_gate_pattern = LookupPattern::RangeCheckGate.lookups();
+        let range_check_gate_where = HashSet::from([
             (RangeCheck0, Curr),
             (RangeCheck1, Curr),
             (RangeCheck1, Next),
@@ -457,8 +405,8 @@
             ),
             (lookup_gate_pattern, lookup_gate_where, None),
             (
-                range_check_pattern,
-                range_check_where,
+                range_check_gate_pattern,
+                range_check_gate_where,
                 Some(GateLookupTable::RangeCheck),
             ),
         ];
