--- conflicted
+++ resolved
@@ -505,11 +505,7 @@
         circuits::{
             expr::{Column, Constants, PolishToken},
             lookup::lookups::LookupInfo,
-<<<<<<< HEAD
             polynomials::foreign_mul,
-            scalars::{LookupEvaluations, ProofEvaluations},
-=======
->>>>>>> 8c2b8338
             wires::*,
         },
         proof::{LookupEvaluations, ProofEvaluations},
