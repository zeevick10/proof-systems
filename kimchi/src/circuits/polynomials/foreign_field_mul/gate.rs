--- conflicted
+++ resolved
@@ -57,23 +57,6 @@
         connect_cell_pair(&mut circuit_gates[0].wires, 0, &mut wires, (0, 0));
         // Copy left_input_mid -> Curr(1)
         connect_cell_pair(&mut circuit_gates[1].wires, 0, &mut wires, (0, 1));
-<<<<<<< HEAD
-        // Copy left_input_hi -> Curr(2)
-        connect_cell_pair(&mut circuit_gates[2].wires, 0, &mut wires, (0, 2));
-        // Copy right_input_lo -> Curr(3)
-        connect_cell_pair(&mut circuit_gates[4].wires, 0, &mut wires, (0, 3));
-        // Copy right_input_mid -> Curr(4)
-        connect_cell_pair(&mut circuit_gates[5].wires, 0, &mut wires, (0, 4));
-        // Copy right_input_hi -> Curr(5)
-        connect_cell_pair(&mut circuit_gates[6].wires, 0, &mut wires, (0, 5));
-        // Copy quotient_lo -> Curr(6)
-        connect_cell_pair(&mut circuit_gates[8].wires, 0, &mut wires, (0, 6));
-
-        // Copy quotient_mid -> Next(0)
-        connect_cell_pair(&mut circuit_gates[9].wires, 0, &mut wires, (1, 0));
-        // Copy quotient_hi -> Next(1)
-        connect_cell_pair(&mut circuit_gates[10].wires, 0, &mut wires, (1, 1));
-=======
         // Copy quotient_lo -> Curr(4)
         connect_cell_pair(&mut circuit_gates[8].wires, 0, &mut wires, (0, 4));
         // Copy quotient_mid -> Curr(5)
@@ -89,7 +72,6 @@
         connect_cell_pair(&mut circuit_gates[5].wires, 0, &mut wires, (1, 2));
         // Copy right_input_hi -> Next(3)
         connect_cell_pair(&mut circuit_gates[6].wires, 0, &mut wires, (1, 3));
->>>>>>> 1786a188
         // Copy remainder_lo -> Next(4)
         connect_cell_pair(&mut circuit_gates[12].wires, 0, &mut wires, (1, 4));
         // Copy remainder_mid -> Next(5)
