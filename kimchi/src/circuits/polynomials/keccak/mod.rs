--- conflicted
+++ resolved
@@ -1,8 +1,6 @@
 //! Keccak gate module
 
-<<<<<<< HEAD
-pub mod circuitgates;
-
+pub mod constraints;
 pub mod gadget;
 pub mod witness;
 
@@ -20,8 +18,4 @@
     [62, 6, 43, 15, 61],
     [28, 55, 25, 21, 56],
     [27, 20, 39, 8, 14],
-];
-=======
-pub mod constraints;
-pub mod gadget;
->>>>>>> b527d58b
+];