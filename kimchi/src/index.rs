/*****************************************************************************************************************

This source file implements Plonk Protocol Index primitive.

*****************************************************************************************************************/

use crate::alphas::{self, ConstraintType};
use crate::circuits::{
    constraints::{zk_polynomial, zk_w3, ConstraintSystem, LookupConstraintSystem},
    expr::{Column, ConstantExpr, Expr, Linearization, PolishToken},
    gate::{GateType, LookupsUsed},
    polynomials::{chacha, complete_add, endomul_scalar, endosclmul, lookup, poseidon, varbasemul},
    wires::*,
};
use ark_ec::AffineCurve;
use ark_ff::{FftField, PrimeField, SquareRootField};
use ark_poly::{univariate::DensePolynomial, Radix2EvaluationDomain as D};
use array_init::array_init;
use commitment_dlog::{
    commitment::{CommitmentCurve, PolyComm},
    srs::SRS,
    CommitmentField,
};
use oracle::poseidon::ArithmeticSpongeParams;
use serde::{de::DeserializeOwned, Deserialize, Serialize};
use serde_with::serde_as;
use std::io::SeekFrom::Start;
use std::{
    fs::{File, OpenOptions},
    io::{BufReader, BufWriter, Seek},
    path::Path,
    sync::Arc,
};

type Fr<G> = <G as AffineCurve>::ScalarField;
type Fq<G> = <G as AffineCurve>::BaseField;

/// The index common to both the prover and verifier
// TODO: rename as ProverIndex
#[serde_as]
#[derive(Serialize, Deserialize, Debug)]
pub struct Index<G: CommitmentCurve>
where
    G::ScalarField: CommitmentField,
{
    /// constraints system polynomials
    #[serde(bound = "ConstraintSystem<Fr<G>>: Serialize + DeserializeOwned")]
    pub cs: ConstraintSystem<Fr<G>>,

    /// The symbolic linearization of our circuit, which can compile to concrete types once certain values are learned in the protocol.
    #[serde(skip)]
    pub linearization: Linearization<Vec<PolishToken<Fr<G>>>>,

    /// The mapping between powers of alpha and constraints
    pub powers_of_alpha: alphas::Builder,

    /// polynomial commitment keys
    #[serde(skip)]
    pub srs: Arc<SRS<G>>,

    /// maximal size of polynomial section
    pub max_poly_size: usize,

    /// maximal size of the quotient polynomial according to the supported constraints
    pub max_quot_size: usize,

    /// random oracle argument parameters
    #[serde(skip)]
    pub fq_sponge_params: ArithmeticSpongeParams<Fq<G>>,
}

/// The verifier index

#[serde_as]
#[derive(Serialize, Deserialize)]
pub struct LookupVerifierIndex<G: CommitmentCurve> {
    pub lookup_used: LookupsUsed,
    #[serde(bound = "PolyComm<G>: Serialize + DeserializeOwned")]
    pub lookup_tables: Vec<Vec<PolyComm<G>>>,
    #[serde(bound = "PolyComm<G>: Serialize + DeserializeOwned")]
    pub lookup_selectors: Vec<PolyComm<G>>,
}

#[serde_as]
#[derive(Serialize, Deserialize)]
pub struct VerifierIndex<G: CommitmentCurve> {
    /// evaluation domain
    #[serde_as(as = "o1_utils::serialization::SerdeAs")]
    pub domain: D<Fr<G>>,
    /// maximal size of polynomial section
    pub max_poly_size: usize,
    /// maximal size of the quotient polynomial according to the supported constraints
    pub max_quot_size: usize,
    /// The mapping between powers of alpha and constraints
    pub powers_of_alpha: alphas::Builder,
    /// polynomial commitment keys
    #[serde(skip)]
    pub srs: Arc<SRS<G>>,

    // index polynomial commitments
    /// permutation commitment array
    #[serde(bound = "PolyComm<G>: Serialize + DeserializeOwned")]
    pub sigma_comm: [PolyComm<G>; PERMUTS],
    /// coefficient commitment array
    #[serde(bound = "PolyComm<G>: Serialize + DeserializeOwned")]
    pub coefficients_comm: [PolyComm<G>; COLUMNS],
    /// coefficient commitment array
    #[serde(bound = "PolyComm<G>: Serialize + DeserializeOwned")]
    pub generic_comm: PolyComm<G>,

    // poseidon polynomial commitments
    /// poseidon constraint selector polynomial commitment
    #[serde(bound = "PolyComm<G>: Serialize + DeserializeOwned")]
    pub psm_comm: PolyComm<G>,

    // ECC arithmetic polynomial commitments
    /// EC addition selector polynomial commitment
    #[serde(bound = "PolyComm<G>: Serialize + DeserializeOwned")]
    pub complete_add_comm: PolyComm<G>,
    /// EC variable base scalar multiplication selector polynomial commitment
    #[serde(bound = "PolyComm<G>: Serialize + DeserializeOwned")]
    pub mul_comm: PolyComm<G>,
    /// endoscalar multiplication selector polynomial commitment
    #[serde(bound = "PolyComm<G>: Serialize + DeserializeOwned")]
    pub emul_comm: PolyComm<G>,
    /// endoscalar multiplication scalar computation selector polynomial commitment
    #[serde(bound = "PolyComm<G>: Serialize + DeserializeOwned")]
    pub endomul_scalar_comm: PolyComm<G>,

    /// Chacha polynomial commitments
    #[serde(bound = "PolyComm<G>: Serialize + DeserializeOwned")]
    pub chacha_comm: Option<[PolyComm<G>; 4]>,

    /// wire coordinate shifts
    #[serde_as(as = "[o1_utils::serialization::SerdeAs; PERMUTS]")]
    pub shift: [Fr<G>; PERMUTS],
    /// zero-knowledge polynomial
    #[serde(skip)]
    pub zkpm: DensePolynomial<Fr<G>>,
    // TODO(mimoo): isn't this redundant with domain.d1.group_gen ?
    /// domain offset for zero-knowledge
    #[serde(skip)]
    pub w: Fr<G>,
    /// endoscalar coefficient
    #[serde(skip)]
    pub endo: Fr<G>,

    #[serde(bound = "PolyComm<G>: Serialize + DeserializeOwned")]
    pub lookup_index: Option<LookupVerifierIndex<G>>,

    #[serde(skip)]
    pub linearization: Linearization<Vec<PolishToken<Fr<G>>>>,

    // random oracle argument parameters
    #[serde(skip)]
    pub fr_sponge_params: ArithmeticSpongeParams<Fr<G>>,
    #[serde(skip)]
    pub fq_sponge_params: ArithmeticSpongeParams<Fq<G>>,
}

pub fn constraints_expr<F: FftField + SquareRootField>(
    domain: D<F>,
    chacha: bool,
<<<<<<< HEAD
    dummy_lookup_value: Option<&[F]>,
) -> (E<F>, alphas::Builder) {
=======
    lookup_constraint_system: &Option<LookupConstraintSystem<F>>,
) -> (Expr<ConstantExpr<F>>, alphas::Builder) {
>>>>>>> 0f6681b0
    // register powers of alpha so that we don't reuse them across mutually inclusive constraints
    let mut powers_of_alpha = alphas::Builder::default();

    // gates
    let alphas = powers_of_alpha.register(ConstraintType::Gate, 21);

    let mut expr = poseidon::constraint(alphas.clone().take(15));
    expr += varbasemul::constraint(alphas.clone().take(21));
    expr += complete_add::constraint(alphas.clone().take(7));
    expr += endosclmul::constraint(alphas.clone().take(11));
    expr += endomul_scalar::constraint(alphas.clone().take(11));

    if chacha {
        expr += chacha::constraint_chacha0(alphas.clone().take(5));
        expr += chacha::constraint_chacha1(alphas.clone().take(5));
        expr += chacha::constraint_chacha2(alphas.clone().take(5));
        expr += chacha::constraint_chacha_final(alphas.take(9))
    }

    // permutation
    let _alphas = powers_of_alpha.register(ConstraintType::Permutation, 3);

    // lookup
    if let Some(lcs) = lookup_constraint_system.as_ref() {
        let alphas = powers_of_alpha.register(ConstraintType::Lookup, 7);
        let constraints = lookup::constraints(&lcs.dummy_lookup_values[0], domain);
        let combined = Expr::combine_constraints(alphas, constraints);
        expr += combined;
    }

    // return the expression
    (expr, powers_of_alpha)
}

pub fn linearization_columns<F: FftField + SquareRootField>(
    lookup_constraint_system: &Option<LookupConstraintSystem<F>>,
) -> std::collections::HashSet<Column> {
    let mut h = std::collections::HashSet::new();
    use Column::*;
    for i in 0..COLUMNS {
        h.insert(Witness(i));
    }
    match lookup_constraint_system.as_ref() {
        None => (),
        Some(lcs) => {
            for i in 0..(lcs.max_lookups_per_row + 1) {
                h.insert(LookupSorted(i));
            }
        }
    }
    h.insert(Z);
    h.insert(LookupAggreg);
    h.insert(LookupTable);
    h.insert(Index(GateType::Poseidon));
    h.insert(Index(GateType::Generic));
    h
}

pub fn expr_linearization<F: FftField + SquareRootField>(
    domain: D<F>,
    chacha: bool,
<<<<<<< HEAD
    dummy_lookup_value: Option<&[F]>,
) -> (Linearization<Vec<PolishToken<F>>>, alphas::Builder) {
    let evaluated_cols = linearization_columns::<F>();

    let (expr, powers_of_alpha) = constraints_expr(domain, chacha, dummy_lookup_value);
=======
    lookup_constraint_system: &Option<LookupConstraintSystem<F>>,
) -> (Linearization<Vec<PolishToken<F>>>, alphas::Builder) {
    let evaluated_cols = linearization_columns::<F>(lookup_constraint_system);

    let (expr, powers_of_alpha) = constraints_expr(domain, chacha, lookup_constraint_system);
>>>>>>> 0f6681b0

    let linearization = expr
        .linearize(evaluated_cols)
        .unwrap()
        .map(|e| e.to_polish());

    (linearization, powers_of_alpha)
}

impl<'a, G: CommitmentCurve> Index<G>
where
    G::BaseField: PrimeField,
    G::ScalarField: CommitmentField,
{
    pub fn verifier_index(&self) -> VerifierIndex<G> {
        let domain = self.cs.domain.d1;
        let lookup_index = {
            self.cs
                .lookup_constraint_system
                .as_ref()
                .map(|cs| LookupVerifierIndex {
                    lookup_used: cs.lookup_used,
                    lookup_selectors: cs
                        .lookup_selectors
                        .iter()
                        .map(|e| self.srs.commit_evaluations_non_hiding(domain, e, None))
                        .collect(),
                    lookup_tables: cs
                        .lookup_tables8
                        .iter()
                        .map(|v| {
                            v.iter()
                                .map(|e| self.srs.commit_evaluations_non_hiding(domain, e, None))
                                .collect()
                        })
                        .collect(),
                })
        };
        // TODO: Switch to commit_evaluations for all index polys
        VerifierIndex {
            domain,
            max_poly_size: self.max_poly_size,
            max_quot_size: self.max_quot_size,
            powers_of_alpha: self.powers_of_alpha.clone(),
            srs: Arc::clone(&self.srs),

            sigma_comm: array_init(|i| self.srs.commit_non_hiding(&self.cs.sigmam[i], None)),
            coefficients_comm: array_init(|i| {
                self.srs
                    .commit_evaluations_non_hiding(domain, &self.cs.coefficients8[i], None)
            }),
            generic_comm: self.srs.commit_non_hiding(&self.cs.genericm, None),

            psm_comm: self.srs.commit_non_hiding(&self.cs.psm, None),

            complete_add_comm: self.srs.commit_evaluations_non_hiding(
                domain,
                &self.cs.complete_addl4,
                None,
            ),
            mul_comm: self
                .srs
                .commit_evaluations_non_hiding(domain, &self.cs.mull8, None),
            emul_comm: self
                .srs
                .commit_evaluations_non_hiding(domain, &self.cs.emull, None),

            endomul_scalar_comm: self.srs.commit_evaluations_non_hiding(
                domain,
                &self.cs.endomul_scalar8,
                None,
            ),

            chacha_comm: self.cs.chacha8.as_ref().map(|c| {
                array_init(|i| self.srs.commit_evaluations_non_hiding(domain, &c[i], None))
            }),

            shift: self.cs.shift,
            zkpm: self.cs.zkpm.clone(),
            w: zk_w3(self.cs.domain.d1),
            endo: self.cs.endo,
            lookup_index,
            linearization: self.linearization.clone(),

            fr_sponge_params: self.cs.fr_sponge_params.clone(),
            fq_sponge_params: self.fq_sponge_params.clone(),
        }
    }

    // this function compiles the index from constraints
    pub fn create(
        mut cs: ConstraintSystem<Fr<G>>,
        fq_sponge_params: ArithmeticSpongeParams<Fq<G>>,
        endo_q: Fr<G>,
        srs: Arc<SRS<G>>,
    ) -> Self {
        let max_poly_size = srs.g.len();
        if cs.public > 0 {
            assert!(
                max_poly_size >= cs.domain.d1.size as usize,
                "polynomial segment size has to be not smaller that that of the circuit!"
            );
        }
        cs.endo = endo_q;

<<<<<<< HEAD
        let lookup_info = LookupInfo::<Fr<G>>::create();
        let lookup_used = lookup_info.lookup_used(&cs.gates);

=======
>>>>>>> 0f6681b0
        //
        // Lookup
        //

<<<<<<< HEAD
        let dummy_lookup_value = if lookup_used.is_some() {
            Some(&cs.dummy_lookup_values[0][..])
        } else {
            None
        };

        let (linearization, powers_of_alpha) =
            expr_linearization(cs.domain.d1, cs.chacha8.is_some(), dummy_lookup_value);
=======
        let (linearization, powers_of_alpha) = expr_linearization(
            cs.domain.d1,
            cs.chacha8.is_some(),
            &cs.lookup_constraint_system,
        );
>>>>>>> 0f6681b0

        let max_quot_size = PERMUTS * cs.domain.d1.size as usize;

        Index {
            cs,
            linearization,
            powers_of_alpha,
            srs,
            max_poly_size,
            max_quot_size,
            fq_sponge_params,
        }
    }
}

impl<G> VerifierIndex<G>
where
    G: CommitmentCurve,
{
    /// Deserializes a [VerifierIndex] from a file, given a pointer to an SRS and an optional offset in the file.
    pub fn from_file(
        srs: Arc<SRS<G>>,
        path: &Path,
        offset: Option<u64>,
        // TODO: we shouldn't have to pass these
        endo: G::ScalarField,
        fq_sponge_params: ArithmeticSpongeParams<Fq<G>>,
        fr_sponge_params: ArithmeticSpongeParams<Fr<G>>,
    ) -> Result<Self, String> {
        // open file
        let file = File::open(path).map_err(|e| e.to_string())?;

        // offset
        let mut reader = BufReader::new(file);
        if let Some(offset) = offset {
            reader.seek(Start(offset)).map_err(|e| e.to_string())?;
        }

        // deserialize
        let mut verifier_index = Self::deserialize(&mut rmp_serde::Deserializer::new(reader))
            .map_err(|e| e.to_string())?;

        // fill in the rest
        verifier_index.srs = srs;
        verifier_index.endo = endo;
        verifier_index.fq_sponge_params = fq_sponge_params;
        verifier_index.fr_sponge_params = fr_sponge_params;
        verifier_index.w = zk_w3(verifier_index.domain);
        verifier_index.zkpm = zk_polynomial(verifier_index.domain);

        Ok(verifier_index)
    }

    /// Writes a [VerifierIndex] to a file, potentially appending it to the already-existing content (if append is set to true)
    // TODO: append should be a bool, not an option
    pub fn to_file(&self, path: &Path, append: Option<bool>) -> Result<(), String> {
        let append = append.unwrap_or(true);
        let file = OpenOptions::new()
            .append(append)
            .open(path)
            .map_err(|e| e.to_string())?;

        let writer = BufWriter::new(file);

        self.serialize(&mut rmp_serde::Serializer::new(writer))
            .map_err(|e| e.to_string())
    }
}<|MERGE_RESOLUTION|>--- conflicted
+++ resolved
@@ -161,13 +161,8 @@
 pub fn constraints_expr<F: FftField + SquareRootField>(
     domain: D<F>,
     chacha: bool,
-<<<<<<< HEAD
-    dummy_lookup_value: Option<&[F]>,
-) -> (E<F>, alphas::Builder) {
-=======
     lookup_constraint_system: &Option<LookupConstraintSystem<F>>,
 ) -> (Expr<ConstantExpr<F>>, alphas::Builder) {
->>>>>>> 0f6681b0
     // register powers of alpha so that we don't reuse them across mutually inclusive constraints
     let mut powers_of_alpha = alphas::Builder::default();
 
@@ -229,19 +224,11 @@
 pub fn expr_linearization<F: FftField + SquareRootField>(
     domain: D<F>,
     chacha: bool,
-<<<<<<< HEAD
-    dummy_lookup_value: Option<&[F]>,
-) -> (Linearization<Vec<PolishToken<F>>>, alphas::Builder) {
-    let evaluated_cols = linearization_columns::<F>();
-
-    let (expr, powers_of_alpha) = constraints_expr(domain, chacha, dummy_lookup_value);
-=======
     lookup_constraint_system: &Option<LookupConstraintSystem<F>>,
 ) -> (Linearization<Vec<PolishToken<F>>>, alphas::Builder) {
     let evaluated_cols = linearization_columns::<F>(lookup_constraint_system);
 
     let (expr, powers_of_alpha) = constraints_expr(domain, chacha, lookup_constraint_system);
->>>>>>> 0f6681b0
 
     let linearization = expr
         .linearize(evaluated_cols)
@@ -347,32 +334,15 @@
         }
         cs.endo = endo_q;
 
-<<<<<<< HEAD
-        let lookup_info = LookupInfo::<Fr<G>>::create();
-        let lookup_used = lookup_info.lookup_used(&cs.gates);
-
-=======
->>>>>>> 0f6681b0
         //
         // Lookup
         //
 
-<<<<<<< HEAD
-        let dummy_lookup_value = if lookup_used.is_some() {
-            Some(&cs.dummy_lookup_values[0][..])
-        } else {
-            None
-        };
-
-        let (linearization, powers_of_alpha) =
-            expr_linearization(cs.domain.d1, cs.chacha8.is_some(), dummy_lookup_value);
-=======
         let (linearization, powers_of_alpha) = expr_linearization(
             cs.domain.d1,
             cs.chacha8.is_some(),
             &cs.lookup_constraint_system,
         );
->>>>>>> 0f6681b0
 
         let max_quot_size = PERMUTS * cs.domain.d1.size as usize;
 
