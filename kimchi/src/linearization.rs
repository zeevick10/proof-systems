//! This module implements the linearization.

use crate::alphas::Alphas;
use crate::circuits::argument::{Argument, ArgumentType};
use crate::circuits::lookup;
use crate::circuits::lookup::constraints::LookupConfiguration;
use crate::circuits::polynomials::chacha::{ChaCha0, ChaCha1, ChaCha2, ChaChaFinal};
use crate::circuits::polynomials::complete_add::CompleteAdd;
use crate::circuits::polynomials::endomul_scalar::EndomulScalar;
use crate::circuits::polynomials::endosclmul::EndosclMul;
use crate::circuits::polynomials::permutation;
use crate::circuits::polynomials::poseidon::Poseidon;
use crate::circuits::polynomials::varbasemul::VarbaseMul;
use crate::circuits::{
    expr::{Column, ConstantExpr, Expr, Linearization, PolishToken},
    gate::GateType,
    wires::*,
};
use ark_ff::{FftField, SquareRootField};
use ark_poly::Radix2EvaluationDomain as D;

pub fn constraints_expr<F: FftField + SquareRootField>(
    domain: D<F>,
    chacha: bool,
    lookup_constraint_system: Option<&LookupConfiguration<F>>,
) -> (Expr<ConstantExpr<F>>, Alphas<F>) {
    // register powers of alpha so that we don't reuse them across mutually inclusive constraints
    let mut powers_of_alpha = Alphas::<F>::default();

    // gates
    let highest_constraints = VarbaseMul::<F>::CONSTRAINTS;
    powers_of_alpha.register(
        ArgumentType::Gate(GateType::VarBaseMul),
        highest_constraints,
    );

    let mut expr = Poseidon::combined_constraints(&powers_of_alpha);
    expr += VarbaseMul::combined_constraints(&powers_of_alpha);
    expr += CompleteAdd::combined_constraints(&powers_of_alpha);
    expr += EndosclMul::combined_constraints(&powers_of_alpha);
    expr += EndomulScalar::combined_constraints(&powers_of_alpha);

    if chacha {
        expr += ChaCha0::combined_constraints(&powers_of_alpha);
        expr += ChaCha1::combined_constraints(&powers_of_alpha);
        expr += ChaCha2::combined_constraints(&powers_of_alpha);
        expr += ChaChaFinal::combined_constraints(&powers_of_alpha);
    }

    // permutation
    powers_of_alpha.register(ArgumentType::Permutation, permutation::CONSTRAINTS);

    // lookup
    if let Some(lcs) = lookup_constraint_system.as_ref() {
        powers_of_alpha.register(ArgumentType::Lookup, lookup::constraints::CONSTRAINTS);
        let alphas =
            powers_of_alpha.get_exponents(ArgumentType::Lookup, lookup::constraints::CONSTRAINTS);

<<<<<<< HEAD
        let constraints = lookup::constraints(&lcs, domain);
=======
        let constraints = lookup::constraints::constraints(lcs, domain);
>>>>>>> 60d279a7
        let combined = Expr::combine_constraints(alphas, constraints);
        expr += combined;
    }

    // return the expression
    (expr, powers_of_alpha)
}

pub fn linearization_columns<F: FftField + SquareRootField>(
    lookup_constraint_system: Option<&LookupConfiguration<F>>,
) -> std::collections::HashSet<Column> {
    let mut h = std::collections::HashSet::new();
    use Column::*;
    for i in 0..COLUMNS {
        h.insert(Witness(i));
    }
    match lookup_constraint_system.as_ref() {
        None => (),
        Some(lcs) => {
            for i in 0..(lcs.max_lookups_per_row + 1) {
                h.insert(LookupSorted(i));
            }
        }
    }
    h.insert(Z);
    h.insert(LookupAggreg);
    h.insert(LookupTable);
    h.insert(Index(GateType::Poseidon));
    h.insert(Index(GateType::Generic));
    h
}

pub fn expr_linearization<F: FftField + SquareRootField>(
    domain: D<F>,
    chacha: bool,
    lookup_constraint_system: Option<&LookupConfiguration<F>>,
) -> (Linearization<Vec<PolishToken<F>>>, Alphas<F>) {
    let evaluated_cols = linearization_columns::<F>(lookup_constraint_system);

    let (expr, powers_of_alpha) = constraints_expr(domain, chacha, lookup_constraint_system);

    let linearization = expr
        .linearize(evaluated_cols)
        .unwrap()
        .map(|e| e.to_polish());

    (linearization, powers_of_alpha)
}<|MERGE_RESOLUTION|>--- conflicted
+++ resolved
@@ -56,11 +56,7 @@
         let alphas =
             powers_of_alpha.get_exponents(ArgumentType::Lookup, lookup::constraints::CONSTRAINTS);
 
-<<<<<<< HEAD
-        let constraints = lookup::constraints(&lcs, domain);
-=======
         let constraints = lookup::constraints::constraints(lcs, domain);
->>>>>>> 60d279a7
         let combined = Expr::combine_constraints(alphas, constraints);
         expr += combined;
     }
