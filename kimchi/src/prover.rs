//! This module implements prover's zk-proof primitive.

use crate::{
    circuits::{
        argument::{Argument, ArgumentType},
        expr::{self, l0_1, Constants, Environment, LookupEnvironment},
        gate::GateType,
        lookup::{self, runtime_tables::RuntimeTable, tables::combine_table_entry},
        polynomials::{
            complete_add::CompleteAdd,
            endomul_scalar::EndomulScalar,
            endosclmul::EndosclMul,
            foreign_field_add::circuitgates::ForeignFieldAdd,
            foreign_field_mul::{self, circuitgates::ForeignFieldMul},
            generic, permutation,
            permutation::ZK_ROWS,
            poseidon::Poseidon,
            range_check::circuitgates::{RangeCheck0, RangeCheck1},
            rot::Rot64,
            varbasemul::VarbaseMul,
            xor::Xor16,
        },
        wires::{COLUMNS, PERMUTS},
    },
    curve::KimchiCurve,
    error::ProverError,
    lagrange_basis_evaluations::LagrangeBasisEvaluations,
    plonk_sponge::FrSponge,
    proof::{
        LookupCommitments, PointEvaluations, ProofEvaluations, ProverCommitments, ProverProof,
        RecursionChallenge,
    },
    prover_index::ProverIndex,
    verifier_index::VerifierIndex,
};
use ark_ec::ProjectiveCurve;
use ark_ff::{FftField, Field, One, PrimeField, UniformRand, Zero};
use ark_poly::{
    univariate::DensePolynomial, EvaluationDomain, Evaluations, Polynomial,
    Radix2EvaluationDomain as D, UVPolynomial,
};
use itertools::Itertools;
use mina_poseidon::{sponge::ScalarChallenge, FqSponge};
use o1_utils::ExtendedDensePolynomial as _;
use poly_commitment::{
    commitment::{
        absorb_commitment, b_poly_coefficients, BlindedCommitment, CommitmentCurve, PolyComm,
    },
    evaluation_proof::DensePolynomialOrEvaluations,
    OpenProof, SRS as _,
};
use rayon::prelude::*;
use std::array;
use std::collections::HashMap;

/// The result of a proof creation or verification.
type Result<T> = std::result::Result<T, ProverError>;

/// Helper to quickly test if a witness satisfies a constraint
macro_rules! check_constraint {
    ($index:expr, $evaluation:expr) => {{
        check_constraint!($index, stringify!($evaluation), $evaluation);
    }};
    ($index:expr, $label:expr, $evaluation:expr) => {{
        if cfg!(debug_assertions) {
            let (_, res) = $evaluation
                .interpolate_by_ref()
                .divide_by_vanishing_poly($index.cs.domain.d1)
                .unwrap();
            if !res.is_zero() {
                panic!("couldn't divide by vanishing polynomial: {}", $label);
            }
        }
    }};
}

/// Contains variables needed for lookup in the prover algorithm.
#[derive(Default)]
struct LookupContext<G, F>
where
    G: CommitmentCurve,
    F: FftField,
{
    /// The joint combiner used to join the columns of lookup tables
    joint_combiner: Option<F>,

    /// The power of the joint_combiner that can be used to add a table_id column
    /// to the concatenated lookup tables.
    table_id_combiner: Option<F>,

    /// The combined lookup entry that can be used as dummy value
    dummy_lookup_value: Option<F>,

    /// The combined lookup table
    joint_lookup_table: Option<DensePolynomial<F>>,
    joint_lookup_table_d8: Option<Evaluations<F, D<F>>>,

    /// The sorted polynomials `s` in different forms
    sorted: Option<Vec<Evaluations<F, D<F>>>>,
    sorted_coeffs: Option<Vec<DensePolynomial<F>>>,
    sorted_comms: Option<Vec<BlindedCommitment<G>>>,
    sorted8: Option<Vec<Evaluations<F, D<F>>>>,

    /// The aggregation polynomial in different forms
    aggreg_coeffs: Option<DensePolynomial<F>>,
    aggreg_comm: Option<BlindedCommitment<G>>,
    aggreg8: Option<Evaluations<F, D<F>>>,

    // lookup-related evaluations
    /// evaluation of lookup aggregation polynomial
    pub lookup_aggregation_eval: Option<PointEvaluations<Vec<F>>>,
    /// evaluation of lookup table polynomial
    pub lookup_table_eval: Option<PointEvaluations<Vec<F>>>,
    /// evaluation of lookup sorted polynomials
    pub lookup_sorted_eval: [Option<PointEvaluations<Vec<F>>>; 5],
    /// evaluation of runtime lookup table polynomial
    pub runtime_lookup_table_eval: Option<PointEvaluations<Vec<F>>>,

    /// Runtime table
    runtime_table: Option<DensePolynomial<F>>,
    runtime_table_d8: Option<Evaluations<F, D<F>>>,
    runtime_table_comm: Option<BlindedCommitment<G>>,
    runtime_second_col_d8: Option<Evaluations<F, D<F>>>,
}

impl<G: KimchiCurve, OpeningProof: OpenProof<G>> ProverProof<G, OpeningProof>
where
    G::BaseField: PrimeField,
{
    /// This function constructs prover's zk-proof from the witness & the `ProverIndex` against SRS instance
    ///
    /// # Errors
    ///
    /// Will give error if `create_recursive` process fails.
    pub fn create<
        EFqSponge: Clone + FqSponge<G::BaseField, G, G::ScalarField>,
        EFrSponge: FrSponge<G::ScalarField>,
    >(
        groupmap: &G::Map,
        witness: [Vec<G::ScalarField>; COLUMNS],
        runtime_tables: &[RuntimeTable<G::ScalarField>],
        index: &ProverIndex<G, OpeningProof>,
    ) -> Result<Self>
    where
        VerifierIndex<G, OpeningProof>: Clone,
    {
        Self::create_recursive::<EFqSponge, EFrSponge>(
            groupmap,
            witness,
            runtime_tables,
            index,
            Vec::new(),
            None,
        )
    }

    /// This function constructs prover's recursive zk-proof from the witness & the `ProverIndex` against SRS instance
    ///
    /// # Errors
    ///
    /// Will give error if inputs(like `lookup_context.joint_lookup_table_d8`) are None.
    ///
    /// # Panics
    ///
    /// Will panic if `lookup_context.joint_lookup_table_d8` is None.
    pub fn create_recursive<
        EFqSponge: Clone + FqSponge<G::BaseField, G, G::ScalarField>,
        EFrSponge: FrSponge<G::ScalarField>,
    >(
        group_map: &G::Map,
        mut witness: [Vec<G::ScalarField>; COLUMNS],
        runtime_tables: &[RuntimeTable<G::ScalarField>],
        index: &ProverIndex<G, OpeningProof>,
        prev_challenges: Vec<RecursionChallenge<G>>,
        blinders: Option<[Option<PolyComm<G::ScalarField>>; COLUMNS]>,
    ) -> Result<Self>
    where
        VerifierIndex<G, OpeningProof>: Clone,
    {
        internal_tracing::checkpoint!(internal_traces; create_recursive);

        // make sure that the SRS is not smaller than the domain size
        let d1_size = index.cs.domain.d1.size();
        if index.srs.max_poly_size() < d1_size {
            return Err(ProverError::SRSTooSmall);
        }

        let (_, endo_r) = G::endos();

        let num_chunks = d1_size / index.max_poly_size;

        // TODO: rng should be passed as arg
        let rng = &mut rand::rngs::OsRng;

        // Verify the circuit satisfiability by the computed witness (baring plookup constraints)
        // Catch mistakes before proof generation.
        if cfg!(debug_assertions) && !index.cs.disable_gates_checks {
            let public = witness[0][0..index.cs.public].to_vec();
            index.verify(&witness, &public).expect("incorrect witness");
        }

        //~ 1. Ensure we have room in the witness for the zero-knowledge rows.
        //~    We currently expect the witness not to be of the same length as the domain,
        //~    but instead be of the length of the (smaller) circuit.
        //~    If we cannot add `ZK_ROWS` rows to the columns of the witness before reaching
        //~    the size of the domain, abort.
        let length_witness = witness[0].len();
        let length_padding = d1_size
            .checked_sub(length_witness)
            .ok_or(ProverError::NoRoomForZkInWitness)?;

        if length_padding < ZK_ROWS as usize {
            return Err(ProverError::NoRoomForZkInWitness);
        }

        //~ 1. Pad the witness columns with Zero gates to make them the same length as the domain.
        //~    Then, randomize the last `ZK_ROWS` of each columns.
        internal_tracing::checkpoint!(internal_traces; pad_witness);
        for w in &mut witness {
            if w.len() != length_witness {
                return Err(ProverError::WitnessCsInconsistent);
            }

            // padding
            w.extend(std::iter::repeat(G::ScalarField::zero()).take(length_padding));

            // zk-rows
            for row in w.iter_mut().rev().take(ZK_ROWS as usize) {
                *row = <G::ScalarField as UniformRand>::rand(rng);
            }
        }

        //~ 1. Setup the Fq-Sponge.
        internal_tracing::checkpoint!(internal_traces; set_up_fq_sponge);
        let mut fq_sponge = EFqSponge::new(G::other_curve_sponge_params());

        //~ 1. Absorb the digest of the VerifierIndex.
        let verifier_index_digest = index.verifier_index_digest::<EFqSponge>();
        fq_sponge.absorb_fq(&[verifier_index_digest]);

        //~ 1. Absorb the commitments of the previous challenges with the Fq-sponge.
        for RecursionChallenge { comm, .. } in &prev_challenges {
            absorb_commitment(&mut fq_sponge, comm)
        }

        //~ 1. Compute the negated public input polynomial as
        //~    the polynomial that evaluates to $-p_i$ for the first `public_input_size` values of the domain,
        //~    and $0$ for the rest.
        let public = witness[0][0..index.cs.public].to_vec();
        let public_poly = -Evaluations::<G::ScalarField, D<G::ScalarField>>::from_vec_and_domain(
            public,
            index.cs.domain.d1,
        )
        .interpolate();

        //~ 1. Commit (non-hiding) to the negated public input polynomial.
        let public_comm = index.srs.commit_non_hiding(&public_poly, None);
        let public_comm = {
            index
                .srs
                .mask_custom(
                    public_comm.clone(),
                    &public_comm.map(|_| G::ScalarField::one()),
                )
                .unwrap()
                .commitment
        };

        //~ 1. Absorb the commitment to the public polynomial with the Fq-Sponge.
        //~
        //~    Note: unlike the original PLONK protocol,
        //~    the prover also provides evaluations of the public polynomial to help the verifier circuit.
        //~    This is why we need to absorb the commitment to the public polynomial at this point.
        absorb_commitment(&mut fq_sponge, &public_comm);

        //~ 1. Commit to the witness columns by creating `COLUMNS` hidding commitments.
        //~
        //~    Note: since the witness is in evaluation form,
        //~    we can use the `commit_evaluation` optimization.
        internal_tracing::checkpoint!(internal_traces; commit_to_witness_columns);
        let mut w_comm = vec![];
        for col in 0..COLUMNS {
            // witness coeff -> witness eval
            let witness_eval =
                Evaluations::<G::ScalarField, D<G::ScalarField>>::from_vec_and_domain(
                    witness[col].clone(),
                    index.cs.domain.d1,
                );

            let com = match blinders.as_ref().and_then(|b| b[col].as_ref()) {
                // no blinders: blind the witness
                None => index
                    .srs
                    .commit_evaluations(index.cs.domain.d1, &witness_eval, rng),
                // blinders: blind the witness with them
                Some(blinder) => {
                    // TODO: make this a function rather no? mask_with_custom()
                    let witness_com = index
                        .srs
                        .commit_evaluations_non_hiding(index.cs.domain.d1, &witness_eval);
                    index
                        .srs
                        .mask_custom(witness_com, blinder)
                        .map_err(ProverError::WrongBlinders)?
                }
            };

            w_comm.push(com);
        }

        let w_comm: [BlindedCommitment<G>; COLUMNS] = w_comm
            .try_into()
            .expect("previous loop is of the correct length");

        //~ 1. Absorb the witness commitments with the Fq-Sponge.
        w_comm
            .iter()
            .for_each(|c| absorb_commitment(&mut fq_sponge, &c.commitment));

        //~ 1. Compute the witness polynomials by interpolating each `COLUMNS` of the witness.
        //~    As mentioned above, we commit using the evaluations form rather than the coefficients
        //~    form so we can take advantage of the sparsity of the evaluations (i.e., there are many
        //~    0 entries and entries that have less-than-full-size field elemnts.)
        let witness_poly: [DensePolynomial<G::ScalarField>; COLUMNS] = array::from_fn(|i| {
            Evaluations::<G::ScalarField, D<G::ScalarField>>::from_vec_and_domain(
                witness[i].clone(),
                index.cs.domain.d1,
            )
            .interpolate()
        });

        let mut lookup_context = LookupContext::default();

        //~ 1. If using lookup:
        if let Some(lcs) = &index.cs.lookup_constraint_system {
            internal_tracing::checkpoint!(internal_traces; use_lookup, {
                "uses_lookup": true,
                "uses_runtime_tables": lcs.runtime_tables.is_some(),
            });
            //~~ * if using runtime table:
            if let Some(cfg_runtime_tables) = &lcs.runtime_tables {
                //~~~ * check that all the provided runtime tables have length and IDs that match the runtime table configuration of the index
                //~~~   we expect the given runtime tables to be sorted as configured, this makes it easier afterwards
                let expected_runtime: Vec<_> = cfg_runtime_tables
                    .iter()
                    .map(|rt| (rt.id, rt.len))
                    .collect();
                let runtime: Vec<_> = runtime_tables
                    .iter()
                    .map(|rt| (rt.id, rt.data.len()))
                    .collect();
                if expected_runtime != runtime {
                    return Err(ProverError::RuntimeTablesInconsistent);
                }

                //~~~ * calculate the contribution to the second column of the lookup table
                //~~~   (the runtime vector)
                let (runtime_table_contribution, runtime_table_contribution_d8) = {
                    let mut offset = lcs
                        .runtime_table_offset
                        .expect("runtime configuration missing offset");

                    let mut evals = vec![G::ScalarField::zero(); d1_size];
                    for rt in runtime_tables {
                        let range = offset..(offset + rt.data.len());
                        evals[range].copy_from_slice(&rt.data);
                        offset += rt.data.len();
                    }

                    // zero-knowledge
                    for e in evals.iter_mut().rev().take(ZK_ROWS as usize) {
                        *e = <G::ScalarField as UniformRand>::rand(rng);
                    }

                    // get coeff and evaluation form
                    let runtime_table_contribution =
                        Evaluations::from_vec_and_domain(evals, index.cs.domain.d1).interpolate();

                    let runtime_table_contribution_d8 =
                        runtime_table_contribution.evaluate_over_domain_by_ref(index.cs.domain.d8);

                    (runtime_table_contribution, runtime_table_contribution_d8)
                };

                // commit the runtime polynomial
                // (and save it to the proof)
                let runtime_table_comm = index.srs.commit(&runtime_table_contribution, None, rng);

                // absorb the commitment
                absorb_commitment(&mut fq_sponge, &runtime_table_comm.commitment);

                // pre-compute the updated second column of the lookup table
                let mut second_column_d8 = runtime_table_contribution_d8.clone();
                second_column_d8
                    .evals
                    .par_iter_mut()
                    .enumerate()
                    .for_each(|(row, e)| {
                        *e += lcs.lookup_table8[1][row];
                    });

                lookup_context.runtime_table = Some(runtime_table_contribution);
                lookup_context.runtime_table_d8 = Some(runtime_table_contribution_d8);
                lookup_context.runtime_table_comm = Some(runtime_table_comm);
                lookup_context.runtime_second_col_d8 = Some(second_column_d8);
            }

            //~~ * If queries involve a lookup table with multiple columns
            //~~   then squeeze the Fq-Sponge to obtain the joint combiner challenge $j'$,
            //~~   otherwise set the joint combiner challenge $j'$ to $0$.
            let joint_combiner = if lcs.configuration.lookup_info.features.joint_lookup_used {
                fq_sponge.challenge()
            } else {
                G::ScalarField::zero()
            };

            //~~ * Derive the scalar joint combiner $j$ from $j'$ using the endomorphism (TOOD: specify)
            let joint_combiner: G::ScalarField = ScalarChallenge(joint_combiner).to_field(endo_r);

            //~~ * If multiple lookup tables are involved,
            //~~   set the `table_id_combiner` as the $j^i$ with $i$ the maximum width of any used table.
            //~~   Essentially, this is to add a last column of table ids to the concatenated lookup tables.
            let table_id_combiner: G::ScalarField = if lcs.table_ids8.as_ref().is_some() {
                joint_combiner.pow([lcs.configuration.lookup_info.max_joint_size as u64])
            } else {
                // TODO: just set this to None in case multiple tables are not used
                G::ScalarField::zero()
            };
            lookup_context.table_id_combiner = Some(table_id_combiner);

            //~~ * Compute the dummy lookup value as the combination of the last entry of the XOR table (so `(0, 0, 0)`).
            //~~   Warning: This assumes that we always use the XOR table when using lookups.
            let dummy_lookup_value = lcs
                .configuration
                .dummy_lookup
                .evaluate(&joint_combiner, &table_id_combiner);
            lookup_context.dummy_lookup_value = Some(dummy_lookup_value);

            //~~ * Compute the lookup table values as the combination of the lookup table entries.
            let joint_lookup_table_d8 = {
                let mut evals = Vec::with_capacity(d1_size);

                for idx in 0..(d1_size * 8) {
                    let table_id = match lcs.table_ids8.as_ref() {
                        Some(table_ids8) => table_ids8.evals[idx],
                        None =>
                        // If there is no `table_ids8` in the constraint system,
                        // every table ID is identically 0.
                        {
                            G::ScalarField::zero()
                        }
                    };

                    let combined_entry =
                        if !lcs.configuration.lookup_info.features.uses_runtime_tables {
                            let table_row = lcs.lookup_table8.iter().map(|e| &e.evals[idx]);

                            combine_table_entry(
                                &joint_combiner,
                                &table_id_combiner,
                                table_row,
                                &table_id,
                            )
                        } else {
                            // if runtime table are used, the second row is modified
                            let second_col = lookup_context.runtime_second_col_d8.as_ref().unwrap();

                            let table_row = lcs.lookup_table8.iter().enumerate().map(|(col, e)| {
                                if col == 1 {
                                    &second_col.evals[idx]
                                } else {
                                    &e.evals[idx]
                                }
                            });

                            combine_table_entry(
                                &joint_combiner,
                                &table_id_combiner,
                                table_row,
                                &table_id,
                            )
                        };
                    evals.push(combined_entry);
                }

                Evaluations::from_vec_and_domain(evals, index.cs.domain.d8)
            };

            // TODO: This interpolation is avoidable.
            let joint_lookup_table = joint_lookup_table_d8.interpolate_by_ref();

            //~~ * Compute the sorted evaluations.
            // TODO: Once we switch to committing using lagrange commitments,
            // `witness` will be consumed when we interpolate, so interpolation will
            // have to moved below this.
            let sorted: Vec<_> = lookup::constraints::sorted(
                dummy_lookup_value,
                &joint_lookup_table_d8,
                index.cs.domain.d1,
                &index.cs.gates,
                &witness,
                joint_combiner,
                table_id_combiner,
                &lcs.configuration.lookup_info,
            )?;

            //~~ * Randomize the last `EVALS` rows in each of the sorted polynomials
            //~~   in order to add zero-knowledge to the protocol.
            let sorted: Vec<_> = sorted
                .into_iter()
                .map(|chunk| lookup::constraints::zk_patch(chunk, index.cs.domain.d1, rng))
                .collect();

            //~~ * Commit each of the sorted polynomials.
            let sorted_comms: Vec<_> = sorted
                .iter()
                .map(|v| index.srs.commit_evaluations(index.cs.domain.d1, v, rng))
                .collect();

            //~~ * Absorb each commitments to the sorted polynomials.
            sorted_comms
                .iter()
                .for_each(|c| absorb_commitment(&mut fq_sponge, &c.commitment));

            // precompute different forms of the sorted polynomials for later
            // TODO: We can avoid storing these coefficients.
            let sorted_coeffs: Vec<_> = sorted.iter().map(|e| e.clone().interpolate()).collect();
            let sorted8: Vec<_> = sorted_coeffs
                .iter()
                .map(|v| v.evaluate_over_domain_by_ref(index.cs.domain.d8))
                .collect();

            lookup_context.joint_combiner = Some(joint_combiner);
            lookup_context.sorted = Some(sorted);
            lookup_context.sorted_coeffs = Some(sorted_coeffs);
            lookup_context.sorted_comms = Some(sorted_comms);
            lookup_context.sorted8 = Some(sorted8);
            lookup_context.joint_lookup_table_d8 = Some(joint_lookup_table_d8);
            lookup_context.joint_lookup_table = Some(joint_lookup_table);
        }

        //~ 1. Sample $\beta$ with the Fq-Sponge.
        let beta = fq_sponge.challenge();

        //~ 1. Sample $\gamma$ with the Fq-Sponge.
        let gamma = fq_sponge.challenge();

        //~ 1. If using lookup:
        if let Some(lcs) = &index.cs.lookup_constraint_system {
            //~~ * Compute the lookup aggregation polynomial.
            let joint_lookup_table_d8 = lookup_context.joint_lookup_table_d8.as_ref().unwrap();

            let aggreg = lookup::constraints::aggregation::<_, G::ScalarField>(
                lookup_context.dummy_lookup_value.unwrap(),
                joint_lookup_table_d8,
                index.cs.domain.d1,
                &index.cs.gates,
                &witness,
                &lookup_context.joint_combiner.unwrap(),
                &lookup_context.table_id_combiner.unwrap(),
                beta,
                gamma,
                lookup_context.sorted.as_ref().unwrap(),
                rng,
                &lcs.configuration.lookup_info,
            )?;

            //~~ * Commit to the aggregation polynomial.
            let aggreg_comm = index
                .srs
                .commit_evaluations(index.cs.domain.d1, &aggreg, rng);

            //~~ * Absorb the commitment to the aggregation polynomial with the Fq-Sponge.
            absorb_commitment(&mut fq_sponge, &aggreg_comm.commitment);

            // precompute different forms of the aggregation polynomial for later
            let aggreg_coeffs = aggreg.interpolate();
            // TODO: There's probably a clever way to expand the domain without
            // interpolating
            let aggreg8 = aggreg_coeffs.evaluate_over_domain_by_ref(index.cs.domain.d8);

            lookup_context.aggreg_comm = Some(aggreg_comm);
            lookup_context.aggreg_coeffs = Some(aggreg_coeffs);
            lookup_context.aggreg8 = Some(aggreg8);
        }

        //~ 1. Compute the permutation aggregation polynomial $z$.
        internal_tracing::checkpoint!(internal_traces; z_permutation_aggregation_polynomial);
        let z_poly = index.perm_aggreg(&witness, &beta, &gamma, rng)?;

        //~ 1. Commit (hidding) to the permutation aggregation polynomial $z$.
        let z_comm = index.srs.commit(&z_poly, None, rng);

        //~ 1. Absorb the permutation aggregation polynomial $z$ with the Fq-Sponge.
        absorb_commitment(&mut fq_sponge, &z_comm.commitment);

        //~ 1. Sample $\alpha'$ with the Fq-Sponge.
        let alpha_chal = ScalarChallenge(fq_sponge.challenge());

        //~ 1. Derive $\alpha$ from $\alpha'$ using the endomorphism (TODO: details)
        let alpha: G::ScalarField = alpha_chal.to_field(endo_r);

        //~ 1. TODO: instantiate alpha?
        let mut all_alphas = index.powers_of_alpha.clone();
        all_alphas.instantiate(alpha);

        //~ 1. Compute the quotient polynomial (the $t$ in $f = Z_H \cdot t$).
        //~    The quotient polynomial is computed by adding all these polynomials together:
        //~~ * the combined constraints for all the gates
        //~~ * the combined constraints for the permutation
        //~~ * TODO: lookup
        //~~ * the negated public polynomial
        //~    and by then dividing the resulting polynomial with the vanishing polynomial $Z_H$.
        //~    TODO: specify the split of the permutation polynomial into perm and bnd?
        let lookup_env = if let Some(lcs) = &index.cs.lookup_constraint_system {
            let joint_lookup_table_d8 = lookup_context.joint_lookup_table_d8.as_ref().unwrap();

            Some(LookupEnvironment {
                aggreg: lookup_context.aggreg8.as_ref().unwrap(),
                sorted: lookup_context.sorted8.as_ref().unwrap(),
                selectors: &lcs.lookup_selectors,
                table: joint_lookup_table_d8,
                runtime_selector: lcs.runtime_selector.as_ref(),
                runtime_table: lookup_context.runtime_table_d8.as_ref(),
            })
        } else {
            None
        };

        internal_tracing::checkpoint!(internal_traces; eval_witness_polynomials_over_domains);
        let lagrange = index.cs.evaluate(&witness_poly, &z_poly);
        internal_tracing::checkpoint!(internal_traces; compute_index_evals);
        let env = {
            let mut index_evals = HashMap::new();
            use GateType::*;
            index_evals.insert(Generic, &index.column_evaluations.generic_selector4);
            index_evals.insert(Poseidon, &index.column_evaluations.poseidon_selector8);
            index_evals.insert(
                CompleteAdd,
                &index.column_evaluations.complete_add_selector4,
            );
            index_evals.insert(VarBaseMul, &index.column_evaluations.mul_selector8);
            index_evals.insert(EndoMul, &index.column_evaluations.emul_selector8);
            index_evals.insert(
                EndoMulScalar,
                &index.column_evaluations.endomul_scalar_selector8,
            );

            if let Some(selector) = &index.column_evaluations.range_check0_selector8.as_ref() {
                index_evals.insert(GateType::RangeCheck0, selector);
            }

            if let Some(selector) = &index.column_evaluations.range_check1_selector8.as_ref() {
                index_evals.insert(GateType::RangeCheck1, selector);
            }

            if let Some(selector) = index
                .column_evaluations
                .foreign_field_add_selector8
                .as_ref()
            {
                index_evals.insert(GateType::ForeignFieldAdd, selector);
            }

            if let Some(selector) = index
                .column_evaluations
                .foreign_field_mul_selector8
                .as_ref()
            {
                index_evals.extend(
                    foreign_field_mul::gadget::circuit_gates()
                        .iter()
                        .enumerate()
                        .map(|(_, gate_type)| (*gate_type, selector)),
                );
            }

            if let Some(selector) = index.column_evaluations.xor_selector8.as_ref() {
                index_evals.insert(GateType::Xor16, selector);
            }

            if let Some(selector) = index.column_evaluations.rot_selector8.as_ref() {
                index_evals.insert(GateType::Rot64, selector);
            }

            let mds = &G::sponge_params().mds;
            Environment {
                constants: Constants {
                    alpha,
                    beta,
                    gamma,
                    joint_combiner: lookup_context.joint_combiner,
                    endo_coefficient: index.cs.endo,
                    mds,
                },
                witness: &lagrange.d8.this.w,
                coefficient: &index.column_evaluations.coefficients8,
                vanishes_on_last_4_rows: &index.cs.precomputations().vanishes_on_last_4_rows,
                z: &lagrange.d8.this.z,
                l0_1: l0_1(index.cs.domain.d1),
                domain: index.cs.domain,
                index: index_evals,
                lookup: lookup_env,
            }
        };

        let mut cache = expr::Cache::default();

        internal_tracing::checkpoint!(internal_traces; compute_quotient_poly);

        let quotient_poly = {
            // generic
            let mut t4 = {
                let generic_constraint =
                    generic::Generic::combined_constraints(&all_alphas, &mut cache);
                let generic4 = generic_constraint.evaluations(&env);

                if cfg!(debug_assertions) {
                    let p4 = public_poly.evaluate_over_domain_by_ref(index.cs.domain.d4);
                    let gen_minus_pub = &generic4 + &p4;

                    check_constraint!(index, gen_minus_pub);
                }

                generic4
            };
            // permutation
            let (mut t8, bnd) = {
                let alphas =
                    all_alphas.get_alphas(ArgumentType::Permutation, permutation::CONSTRAINTS);
                let (perm, bnd) = index.perm_quot(&lagrange, beta, gamma, &z_poly, alphas)?;

                check_constraint!(index, perm);

                (perm, bnd)
            };

            {
                use crate::circuits::argument::DynArgument;

                let range_check0_enabled =
                    index.column_evaluations.range_check0_selector8.is_some();
                let range_check1_enabled =
                    index.column_evaluations.range_check1_selector8.is_some();
                let foreign_field_addition_enabled = index
                    .column_evaluations
                    .foreign_field_add_selector8
                    .is_some();
                let foreign_field_multiplication_enabled = index
                    .column_evaluations
                    .foreign_field_mul_selector8
                    .is_some();
                let xor_enabled = index.column_evaluations.xor_selector8.is_some();
                let rot_enabled = index.column_evaluations.rot_selector8.is_some();

                for gate in [
                    (
                        (&CompleteAdd::default() as &dyn DynArgument<G::ScalarField>),
                        true,
                    ),
                    (&VarbaseMul::default(), true),
                    (&EndosclMul::default(), true),
                    (&EndomulScalar::default(), true),
                    (&Poseidon::default(), true),
                    // Range check gates
                    (&RangeCheck0::default(), range_check0_enabled),
                    (&RangeCheck1::default(), range_check1_enabled),
                    // Foreign field addition gate
                    (&ForeignFieldAdd::default(), foreign_field_addition_enabled),
                    // Foreign field multiplication gate
                    (
                        &ForeignFieldMul::default(),
                        foreign_field_multiplication_enabled,
                    ),
                    // Xor gate
                    (&Xor16::default(), xor_enabled),
                    // Rot gate
                    (&Rot64::default(), rot_enabled),
                ]
                .into_iter()
                .filter_map(|(gate, is_enabled)| if is_enabled { Some(gate) } else { None })
                {
                    let constraint = gate.combined_constraints(&all_alphas, &mut cache);
                    let eval = constraint.evaluations(&env);
                    if eval.domain().size == t4.domain().size {
                        t4 += &eval;
                    } else if eval.domain().size == t8.domain().size {
                        t8 += &eval;
                    } else {
                        panic!("Bad evaluation")
                    }
                    check_constraint!(index, format!("{:?}", gate.argument_type()), eval);
                }
            };

            // lookup
            {
                if let Some(lcs) = index.cs.lookup_constraint_system.as_ref() {
                    let constraints = lookup::constraints::constraints(&lcs.configuration, false);
                    let constraints_len = u32::try_from(constraints.len())
                        .expect("not expecting a large amount of constraints");
                    let lookup_alphas =
                        all_alphas.get_alphas(ArgumentType::Lookup, constraints_len);

                    // as lookup constraints are computed with the expression framework,
                    // each of them can result in Evaluations of different domains
                    for (ii, (constraint, alpha_pow)) in
                        constraints.into_iter().zip_eq(lookup_alphas).enumerate()
                    {
                        let mut eval = constraint.evaluations(&env);
                        eval.evals.par_iter_mut().for_each(|x| *x *= alpha_pow);

                        if eval.domain().size == t4.domain().size {
                            t4 += &eval;
                        } else if eval.domain().size == t8.domain().size {
                            t8 += &eval;
                        } else if eval.evals.iter().all(|x| x.is_zero()) {
                            // Skip any 0-valued evaluations
                        } else {
                            panic!("Bad evaluation")
                        }

                        check_constraint!(index, format!("lookup constraint #{ii}"), eval);
                    }
                }
            }

            // public polynomial
            let mut f = t4.interpolate() + t8.interpolate();
            f += &public_poly;

            // divide contributions with vanishing polynomial
            let (mut quotient, res) = f
                .divide_by_vanishing_poly(index.cs.domain.d1)
                .ok_or(ProverError::Prover("division by vanishing polynomial"))?;
            if !res.is_zero() {
                return Err(ProverError::Prover(
                    "rest of division by vanishing polynomial",
                ));
            }

            quotient += &bnd; // already divided by Z_H
            quotient
        };

        //~ 1. commit (hiding) to the quotient polynomial $t$
        //~    TODO: specify the dummies
        let t_comm = {
            let mut t_comm = index.srs.commit(&quotient_poly, None, rng);

            let expected_t_size = 7;
            let dummies = expected_t_size * (index.cs.domain.d1.size() / index.max_poly_size)
                - t_comm.commitment.unshifted.len();

            // Add `dummies` many hiding commitments to the 0 polynomial, since if the
            // number of commitments in `t_comm` is less than the max size, it means that
            // the higher degree coefficients of `t` are 0.
            for _ in 0..dummies {
                let w = <G::ScalarField as UniformRand>::rand(rng);

                t_comm
                    .commitment
                    .unshifted
                    .push(index.srs.blinding_commitment().mul(w).into_affine());
                t_comm.blinders.unshifted.push(w);
            }
            t_comm
        };

        //~ 1. Absorb the the commitment of the quotient polynomial with the Fq-Sponge.
        absorb_commitment(&mut fq_sponge, &t_comm.commitment);

        //~ 1. Sample $\zeta'$ with the Fq-Sponge.
        let zeta_chal = ScalarChallenge(fq_sponge.challenge());

        //~ 1. Derive $\zeta$ from $\zeta'$ using the endomorphism (TODO: specify)
        let zeta = zeta_chal.to_field(endo_r);

        let omega = index.cs.domain.d1.group_gen;
        let zeta_omega = zeta * omega;

        //~ 1. If lookup is used, evaluate the following polynomials at $\zeta$ and $\zeta \omega$:
        if index.cs.lookup_constraint_system.is_some() {
            //~~ * the aggregation polynomial
            let aggreg = lookup_context
                .aggreg_coeffs
                .as_ref()
                .unwrap()
                .to_chunked_polynomial(num_chunks, index.max_poly_size);

            //~~ * the sorted polynomials
            let sorted = lookup_context
                .sorted_coeffs
                .as_ref()
                .unwrap()
                .iter()
                .map(|c| c.to_chunked_polynomial(num_chunks, index.max_poly_size))
                .collect::<Vec<_>>();

            //~~ * the table polynonial
            let joint_table = lookup_context.joint_lookup_table.as_ref().unwrap();
            let joint_table = joint_table.to_chunked_polynomial(num_chunks, index.max_poly_size);

            lookup_context.lookup_aggregation_eval = Some(PointEvaluations {
                zeta: aggreg.evaluate_chunks(zeta),
                zeta_omega: aggreg.evaluate_chunks(zeta_omega),
            });
            lookup_context.lookup_table_eval = Some(PointEvaluations {
                zeta: joint_table.evaluate_chunks(zeta),
                zeta_omega: joint_table.evaluate_chunks(zeta_omega),
            });
            lookup_context.lookup_sorted_eval = array::from_fn(|i| {
                if i < sorted.len() {
                    let sorted = &sorted[i];
                    Some(PointEvaluations {
                        zeta: sorted.evaluate_chunks(zeta),
                        zeta_omega: sorted.evaluate_chunks(zeta_omega),
                    })
                } else {
                    None
                }
            });
            lookup_context.runtime_lookup_table_eval =
                lookup_context.runtime_table.as_ref().map(|runtime_table| {
                    let runtime_table =
                        runtime_table.to_chunked_polynomial(num_chunks, index.max_poly_size);
                    PointEvaluations {
                        zeta: runtime_table.evaluate_chunks(zeta),
                        zeta_omega: runtime_table.evaluate_chunks(zeta_omega),
                    }
                });
        }

        //~ 1. Chunk evaluate the following polynomials at both $\zeta$ and $\zeta \omega$:
        //~~ * $s_i$
        //~~ * $w_i$
        //~~ * $z$
        //~~ * lookup (TODO)
        //~~ * generic selector
        //~~ * poseidon selector
        //~
        //~    By "chunk evaluate" we mean that the evaluation of each polynomial can potentially be a vector of values.
        //~    This is because the index's `max_poly_size` parameter dictates the maximum size of a polynomial in the protocol.
        //~    If a polynomial $f$ exceeds this size, it must be split into several polynomials like so:
        //~    $$f(x) = f_0(x) + x^n f_1(x) + x^{2n} f_2(x) + \cdots$$
        //~
        //~    And the evaluation of such a polynomial is the following list for $x \in {\zeta, \zeta\omega}$:
        //~
        //~    $$(f_0(x), f_1(x), f_2(x), \ldots)$$
        //~
        //~    TODO: do we want to specify more on that? It seems unecessary except for the t polynomial (or if for some reason someone sets that to a low value)

        internal_tracing::checkpoint!(internal_traces; lagrange_basis_eval_zeta_poly);
        let zeta_evals =
            LagrangeBasisEvaluations::new(index.max_poly_size, index.cs.domain.d1, zeta);
        internal_tracing::checkpoint!(internal_traces; lagrange_basis_eval_zeta_omega_poly);

        let zeta_omega_evals =
            LagrangeBasisEvaluations::new(index.max_poly_size, index.cs.domain.d1, zeta_omega);

        let chunked_evals_for_selector =
            |p: &Evaluations<G::ScalarField, D<G::ScalarField>>| PointEvaluations {
                zeta: zeta_evals.evaluate_boolean(p),
                zeta_omega: zeta_omega_evals.evaluate_boolean(p),
            };

        let chunked_evals_for_evaluations =
            |p: &Evaluations<G::ScalarField, D<G::ScalarField>>| PointEvaluations {
                zeta: zeta_evals.evaluate(p),
                zeta_omega: zeta_omega_evals.evaluate(p),
            };

        internal_tracing::checkpoint!(internal_traces; chunk_eval_zeta_omega_poly);
        let chunked_evals = ProofEvaluations::<PointEvaluations<Vec<G::ScalarField>>> {
            public: {
                let chunked = public_poly.to_chunked_polynomial(num_chunks, index.max_poly_size);
                PointEvaluations {
                    zeta: chunked.evaluate_chunks(zeta),
                    zeta_omega: chunked.evaluate_chunks(zeta_omega),
                }
            },
            s: array::from_fn(|i| {
                chunked_evals_for_evaluations(
                    &index.column_evaluations.permutation_coefficients8[i],
                )
            }),
            coefficients: array::from_fn(|i| {
                chunked_evals_for_evaluations(&index.column_evaluations.coefficients8[i])
            }),
            w: array::from_fn(|i| {
                let chunked =
                    witness_poly[i].to_chunked_polynomial(num_chunks, index.max_poly_size);
                PointEvaluations {
                    zeta: chunked.evaluate_chunks(zeta),
                    zeta_omega: chunked.evaluate_chunks(zeta_omega),
                }
            }),

            z: {
                let chunked = z_poly.to_chunked_polynomial(num_chunks, index.max_poly_size);
                PointEvaluations {
                    zeta: chunked.evaluate_chunks(zeta),
                    zeta_omega: chunked.evaluate_chunks(zeta_omega),
                }
            },

            lookup_aggregation: lookup_context.lookup_aggregation_eval.take(),
            lookup_table: lookup_context.lookup_table_eval.take(),
            lookup_sorted: array::from_fn(|i| lookup_context.lookup_sorted_eval[i].take()),
            runtime_lookup_table: lookup_context.runtime_lookup_table_eval.take(),
            generic_selector: chunked_evals_for_selector(
                &index.column_evaluations.generic_selector4,
            ),
            poseidon_selector: chunked_evals_for_selector(
                &index.column_evaluations.poseidon_selector8,
            ),
            complete_add_selector: chunked_evals_for_selector(
                &index.column_evaluations.complete_add_selector4,
            ),
            mul_selector: chunked_evals_for_selector(&index.column_evaluations.mul_selector8),
            emul_selector: chunked_evals_for_selector(&index.column_evaluations.emul_selector8),
            endomul_scalar_selector: chunked_evals_for_selector(
                &index.column_evaluations.endomul_scalar_selector8,
            ),

            range_check0_selector: index
                .column_evaluations
                .range_check0_selector8
                .as_ref()
                .map(chunked_evals_for_selector),
            range_check1_selector: index
                .column_evaluations
                .range_check1_selector8
                .as_ref()
                .map(chunked_evals_for_selector),
            foreign_field_add_selector: index
                .column_evaluations
                .foreign_field_add_selector8
                .as_ref()
                .map(chunked_evals_for_selector),
            foreign_field_mul_selector: index
                .column_evaluations
                .foreign_field_mul_selector8
                .as_ref()
                .map(chunked_evals_for_selector),
            xor_selector: index
                .column_evaluations
                .xor_selector8
                .as_ref()
                .map(chunked_evals_for_selector),
            rot_selector: index
                .column_evaluations
                .rot_selector8
                .as_ref()
                .map(chunked_evals_for_selector),

            runtime_lookup_table_selector: index.cs.lookup_constraint_system.as_ref().and_then(
                |lcs| {
                    lcs.runtime_selector
                        .as_ref()
                        .map(chunked_evals_for_selector)
                },
            ),
            xor_lookup_selector: index.cs.lookup_constraint_system.as_ref().and_then(|lcs| {
                lcs.lookup_selectors
                    .xor
                    .as_ref()
                    .map(chunked_evals_for_selector)
            }),
            lookup_gate_lookup_selector: index.cs.lookup_constraint_system.as_ref().and_then(
                |lcs| {
                    lcs.lookup_selectors
                        .lookup
                        .as_ref()
                        .map(chunked_evals_for_selector)
                },
            ),
            range_check_lookup_selector: index.cs.lookup_constraint_system.as_ref().and_then(
                |lcs| {
                    lcs.lookup_selectors
                        .range_check
                        .as_ref()
                        .map(chunked_evals_for_selector)
                },
            ),
            foreign_field_mul_lookup_selector: index.cs.lookup_constraint_system.as_ref().and_then(
                |lcs| {
                    lcs.lookup_selectors
                        .ffmul
                        .as_ref()
                        .map(chunked_evals_for_selector)
                },
            ),
        };

        let zeta_to_srs_len = zeta.pow([index.max_poly_size as u64]);
        let zeta_omega_to_srs_len = zeta_omega.pow([index.max_poly_size as u64]);
        let zeta_to_domain_size = zeta.pow([d1_size as u64]);

        //~ 1. Evaluate the same polynomials without chunking them
        //~    (so that each polynomial should correspond to a single value this time).
        let evals = {
            let powers_of_eval_points_for_chunks = PointEvaluations {
                zeta: zeta_to_srs_len,
                zeta_omega: zeta_omega_to_srs_len,
            };
            chunked_evals.combine(&powers_of_eval_points_for_chunks)
        };

        //~ 1. Compute the ft polynomial.
        //~    This is to implement [Maller's optimization](https://o1-labs.github.io/mina-book/crypto/plonk/maller_15.html).
        internal_tracing::checkpoint!(internal_traces; compute_ft_poly);
        let ft: DensePolynomial<G::ScalarField> = {
            let f_chunked = {
                // TODO: compute the linearization polynomial in evaluation form so
                // that we can drop the coefficient forms of the index polynomials from
                // the constraint system struct

                // permutation (not part of linearization yet)
                let alphas =
                    all_alphas.get_alphas(ArgumentType::Permutation, permutation::CONSTRAINTS);
                let f = index.perm_lnrz(&evals, zeta, beta, gamma, alphas);

                // the circuit polynomial
                let f = {
                    let (_lin_constant, mut lin) =
                        index.linearization.to_polynomial(&env, zeta, &evals);
                    lin += &f;
                    lin.interpolate()
                };

                drop(env);

                // see https://o1-labs.github.io/mina-book/crypto/plonk/maller_15.html#the-prover-side
                f.to_chunked_polynomial(num_chunks, index.max_poly_size)
                    .linearize(zeta_to_srs_len)
            };

            let t_chunked = quotient_poly
                .to_chunked_polynomial(7 * num_chunks, index.max_poly_size)
                .linearize(zeta_to_srs_len);

            &f_chunked - &t_chunked.scale(zeta_to_domain_size - G::ScalarField::one())
        };

        //~ 1. construct the blinding part of the ft polynomial commitment
        //~    [see this section](https://o1-labs.github.io/mina-book/crypto/plonk/maller_15.html#evaluation-proof-and-blinding-factors)
        let blinding_ft = {
            let blinding_t = t_comm.blinders.chunk_blinding(zeta_to_srs_len);
            let blinding_f = G::ScalarField::zero();

            PolyComm {
                // blinding_f - Z_H(zeta) * blinding_t
                unshifted: vec![
                    blinding_f - (zeta_to_domain_size - G::ScalarField::one()) * blinding_t,
                ],
                shifted: None,
            }
        };

        //~ 1. Evaluate the ft polynomial at $\zeta\omega$ only.
        internal_tracing::checkpoint!(internal_traces; ft_eval_zeta_omega);
        let ft_eval1 = ft.evaluate(&zeta_omega);

        //~ 1. Setup the Fr-Sponge
        let fq_sponge_before_evaluations = fq_sponge.clone();
        let mut fr_sponge = EFrSponge::new(G::sponge_params());

        //~ 1. Squeeze the Fq-sponge and absorb the result with the Fr-Sponge.
        fr_sponge.absorb(&fq_sponge.digest());

        //~ 1. Absorb the previous recursion challenges.
        let prev_challenge_digest = {
            // Note: we absorb in a new sponge here to limit the scope in which we need the
            // more-expensive 'optional sponge'.
            let mut fr_sponge = EFrSponge::new(G::sponge_params());
            for RecursionChallenge { chals, .. } in &prev_challenges {
                fr_sponge.absorb_multiple(chals);
            }
            fr_sponge.digest()
        };
        fr_sponge.absorb(&prev_challenge_digest);

        //~ 1. Compute evaluations for the previous recursion challenges.
        internal_tracing::checkpoint!(internal_traces; build_polynomials);
        let polys = prev_challenges
            .iter()
            .map(|RecursionChallenge { chals, comm }| {
                (
                    DensePolynomial::from_coefficients_vec(b_poly_coefficients(chals)),
                    comm.unshifted.len(),
                )
            })
            .collect::<Vec<_>>();

        //~ 1. Absorb the unique evaluation of ft: $ft(\zeta\omega)$.
        fr_sponge.absorb(&ft_eval1);

        //~ 1. Absorb all the polynomial evaluations in $\zeta$ and $\zeta\omega$:
        //~~ * the public polynomial
        //~~ * z
        //~~ * generic selector
        //~~ * poseidon selector
        //~~ * the 15 register/witness
        //~~ * 6 sigmas evaluations (the last one is not evaluated)
        fr_sponge.absorb_evaluations(&chunked_evals);

        //~ 1. Sample $v'$ with the Fr-Sponge
        let v_chal = fr_sponge.challenge();

        //~ 1. Derive $v$ from $v'$ using the endomorphism (TODO: specify)
        let v = v_chal.to_field(endo_r);

        //~ 1. Sample $u'$ with the Fr-Sponge
        let u_chal = fr_sponge.challenge();

        //~ 1. Derive $u$ from $u'$ using the endomorphism (TODO: specify)
        let u = u_chal.to_field(endo_r);

        //~ 1. Create a list of all polynomials that will require evaluations
        //~    (and evaluation proofs) in the protocol.
        //~    First, include the previous challenges, in case we are in a recursive prover.
        let non_hiding = |d1_size: usize| PolyComm {
            unshifted: vec![G::ScalarField::zero(); d1_size],
            shifted: None,
        };

        let coefficients_form = DensePolynomialOrEvaluations::DensePolynomial;
        let evaluations_form = |e| DensePolynomialOrEvaluations::Evaluations(e, index.cs.domain.d1);

        let mut polynomials = polys
            .iter()
            .map(|(p, d1_size)| (coefficients_form(p), None, non_hiding(*d1_size)))
            .collect::<Vec<_>>();

        let fixed_hiding = |d1_size: usize| PolyComm {
            unshifted: vec![G::ScalarField::one(); d1_size],
            shifted: None,
        };

        //~ 1. Then, include:
        //~~ * the negated public polynomial
        //~~ * the ft polynomial
        //~~ * the permutation aggregation polynomial z polynomial
        //~~ * the generic selector
        //~~ * the poseidon selector
        //~~ * the 15 registers/witness columns
        //~~ * the 6 sigmas
<<<<<<< HEAD
        polynomials.push((coefficients_form(&public_poly), None, fixed_hiding(1)));
=======
        //~~ * optionally, the runtime table
        polynomials.push((
            coefficients_form(&public_poly),
            None,
            fixed_hiding(num_chunks),
        ));
>>>>>>> 4b6a8611
        polynomials.push((coefficients_form(&ft), None, blinding_ft));
        polynomials.push((coefficients_form(&z_poly), None, z_comm.blinders));
        polynomials.push((
            evaluations_form(&index.column_evaluations.generic_selector4),
            None,
            fixed_hiding(1),
        ));
        polynomials.push((
            evaluations_form(&index.column_evaluations.poseidon_selector8),
            None,
            fixed_hiding(1),
        ));
        polynomials.push((
            evaluations_form(&index.column_evaluations.complete_add_selector4),
            None,
            fixed_hiding(1),
        ));
        polynomials.push((
            evaluations_form(&index.column_evaluations.mul_selector8),
            None,
            fixed_hiding(1),
        ));
        polynomials.push((
            evaluations_form(&index.column_evaluations.emul_selector8),
            None,
            fixed_hiding(1),
        ));
        polynomials.push((
            evaluations_form(&index.column_evaluations.endomul_scalar_selector8),
            None,
            fixed_hiding(1),
        ));
        polynomials.extend(
            witness_poly
                .iter()
                .zip(w_comm.iter())
                .map(|(w, c)| (coefficients_form(w), None, c.blinders.clone()))
                .collect::<Vec<_>>(),
        );
        polynomials.extend(
            index
                .column_evaluations
                .coefficients8
                .iter()
                .map(|coefficientm| (evaluations_form(coefficientm), None, non_hiding(1)))
                .collect::<Vec<_>>(),
        );
        polynomials.extend(
            index.column_evaluations.permutation_coefficients8[0..PERMUTS - 1]
                .iter()
                .map(|w| (evaluations_form(w), None, non_hiding(1)))
                .collect::<Vec<_>>(),
        );

        //~~ * the optional gates
        if let Some(range_check0_selector8) =
            index.column_evaluations.range_check0_selector8.as_ref()
        {
            polynomials.push((
                evaluations_form(range_check0_selector8),
                None,
                non_hiding(1),
            ));
        }
        if let Some(range_check1_selector8) =
            index.column_evaluations.range_check1_selector8.as_ref()
        {
            polynomials.push((
                evaluations_form(range_check1_selector8),
                None,
                non_hiding(1),
            ));
        }
        if let Some(foreign_field_add_selector8) = index
            .column_evaluations
            .foreign_field_add_selector8
            .as_ref()
        {
            polynomials.push((
                evaluations_form(foreign_field_add_selector8),
                None,
                non_hiding(1),
            ));
        }
        if let Some(foreign_field_mul_selector8) = index
            .column_evaluations
            .foreign_field_mul_selector8
            .as_ref()
        {
            polynomials.push((
                evaluations_form(foreign_field_mul_selector8),
                None,
                non_hiding(1),
            ));
        }
        if let Some(xor_selector8) = index.column_evaluations.xor_selector8.as_ref() {
            polynomials.push((evaluations_form(xor_selector8), None, non_hiding(1)));
        }
        if let Some(rot_selector8) = index.column_evaluations.rot_selector8.as_ref() {
            polynomials.push((evaluations_form(rot_selector8), None, non_hiding(1)));
        }

        //~~ * optionally, the runtime table
        //~ 1. if using lookup:
        if let Some(lcs) = &index.cs.lookup_constraint_system {
            //~~ * add the lookup sorted polynomials
            let sorted_poly = lookup_context.sorted_coeffs.as_ref().unwrap();
            let sorted_comms = lookup_context.sorted_comms.as_ref().unwrap();

            for (poly, comm) in sorted_poly.iter().zip(sorted_comms) {
                polynomials.push((coefficients_form(poly), None, comm.blinders.clone()));
            }

            //~~ * add the lookup aggreg polynomial
            let aggreg_poly = lookup_context.aggreg_coeffs.as_ref().unwrap();
            let aggreg_comm = lookup_context.aggreg_comm.as_ref().unwrap();
            polynomials.push((
                coefficients_form(aggreg_poly),
                None,
                aggreg_comm.blinders.clone(),
            ));

            //~~ * add the combined table polynomial
            let table_blinding = if lcs.runtime_selector.is_some() {
                let runtime_comm = lookup_context.runtime_table_comm.as_ref().unwrap();
                let joint_combiner = lookup_context.joint_combiner.as_ref().unwrap();

                let blinding = runtime_comm.blinders.unshifted[0];

                PolyComm {
                    unshifted: vec![*joint_combiner * blinding],
                    shifted: None,
                }
            } else {
                non_hiding(1)
            };

            let joint_lookup_table = lookup_context.joint_lookup_table.as_ref().unwrap();

            polynomials.push((coefficients_form(joint_lookup_table), None, table_blinding));

            //~~ * if present, add the runtime table polynomial
            if lcs.runtime_selector.is_some() {
                let runtime_table_comm = lookup_context.runtime_table_comm.as_ref().unwrap();
                let runtime_table = lookup_context.runtime_table.as_ref().unwrap();

                polynomials.push((
                    coefficients_form(runtime_table),
                    None,
                    runtime_table_comm.blinders.clone(),
                ));
            }

            //~~ * the lookup selectors

            if let Some(runtime_lookup_table_selector) = lcs.runtime_selector.as_ref() {
                polynomials.push((
                    evaluations_form(runtime_lookup_table_selector),
                    None,
                    non_hiding(1),
                ))
            }
            if let Some(xor_lookup_selector) = lcs.lookup_selectors.xor.as_ref() {
                polynomials.push((evaluations_form(xor_lookup_selector), None, non_hiding(1)))
            }
            if let Some(lookup_gate_selector) = lcs.lookup_selectors.lookup.as_ref() {
                polynomials.push((evaluations_form(lookup_gate_selector), None, non_hiding(1)))
            }
            if let Some(range_check_lookup_selector) = lcs.lookup_selectors.range_check.as_ref() {
                polynomials.push((
                    evaluations_form(range_check_lookup_selector),
                    None,
                    non_hiding(1),
                ))
            }
            if let Some(foreign_field_mul_lookup_selector) = lcs.lookup_selectors.ffmul.as_ref() {
                polynomials.push((
                    evaluations_form(foreign_field_mul_lookup_selector),
                    None,
                    non_hiding(1),
                ))
            }
        }

        //~ 1. Create an aggregated evaluation proof for all of these polynomials at $\zeta$ and $\zeta\omega$ using $u$ and $v$.
        internal_tracing::checkpoint!(internal_traces; create_aggregated_evaluation_proof);
        let proof = OpenProof::open(
            &*index.srs,
            group_map,
            &polynomials,
            &[zeta, zeta_omega],
            v,
            u,
            fq_sponge_before_evaluations,
            rng,
        );

        let lookup = lookup_context
            .aggreg_comm
            .zip(lookup_context.sorted_comms)
            .map(|(a, s)| LookupCommitments {
                aggreg: a.commitment,
                sorted: s.iter().map(|c| c.commitment.clone()).collect(),
                runtime: lookup_context.runtime_table_comm.map(|x| x.commitment),
            });

        let proof = Self {
            commitments: ProverCommitments {
                w_comm: array::from_fn(|i| w_comm[i].commitment.clone()),
                z_comm: z_comm.commitment,
                t_comm: t_comm.commitment,
                lookup,
            },
            proof,
            evals: chunked_evals,
            ft_eval1,
            prev_challenges,
        };

        internal_tracing::checkpoint!(internal_traces; create_recursive_done);
        Ok(proof)
    }
}

internal_tracing::decl_traces!(internal_traces;
    pasta_fp_plonk_proof_create,
    pasta_fq_plonk_proof_create,
    create_recursive,
    pad_witness,
    set_up_fq_sponge,
    commit_to_witness_columns,
    use_lookup,
    z_permutation_aggregation_polynomial,
    eval_witness_polynomials_over_domains,
    compute_index_evals,
    compute_quotient_poly,
    lagrange_basis_eval_zeta_poly,
    lagrange_basis_eval_zeta_omega_poly,
    chunk_eval_zeta_omega_poly,
    compute_ft_poly,
    ft_eval_zeta_omega,
    build_polynomials,
    create_aggregated_evaluation_proof,
    create_recursive_done);

#[cfg(feature = "ocaml_types")]
pub mod caml {
    use super::*;
    use crate::proof::caml::{CamlProofEvaluations, CamlRecursionChallenge};
    use ark_ec::AffineCurve;
    use poly_commitment::{
        commitment::caml::{CamlOpeningProof, CamlPolyComm},
        evaluation_proof::OpeningProof,
    };

    #[cfg(feature = "internal_tracing")]
    pub use internal_traces::caml::CamlTraces as CamlProverTraces;

    //
    // CamlProverProof<CamlG, CamlF>
    //

    #[derive(ocaml::IntoValue, ocaml::FromValue, ocaml_gen::Struct)]
    pub struct CamlProverProof<CamlG, CamlF> {
        pub commitments: CamlProverCommitments<CamlG>,
        pub proof: CamlOpeningProof<CamlG, CamlF>,
        // OCaml doesn't have sized arrays, so we have to convert to a tuple..
        pub evals: CamlProofEvaluations<CamlF>,
        pub ft_eval1: CamlF,
        pub public: Vec<CamlF>,
        pub prev_challenges: Vec<CamlRecursionChallenge<CamlG, CamlF>>, //Vec<(Vec<CamlF>, CamlPolyComm<CamlG>)>,
    }

    //
    // CamlProverCommitments<CamlG>
    //

    #[derive(Clone, ocaml::IntoValue, ocaml::FromValue, ocaml_gen::Struct)]
    pub struct CamlLookupCommitments<CamlG> {
        pub sorted: Vec<CamlPolyComm<CamlG>>,
        pub aggreg: CamlPolyComm<CamlG>,
        pub runtime: Option<CamlPolyComm<CamlG>>,
    }

    #[allow(clippy::type_complexity)]
    #[derive(Clone, ocaml::IntoValue, ocaml::FromValue, ocaml_gen::Struct)]
    pub struct CamlProverCommitments<CamlG> {
        // polynomial commitments
        pub w_comm: (
            CamlPolyComm<CamlG>,
            CamlPolyComm<CamlG>,
            CamlPolyComm<CamlG>,
            CamlPolyComm<CamlG>,
            CamlPolyComm<CamlG>,
            CamlPolyComm<CamlG>,
            CamlPolyComm<CamlG>,
            CamlPolyComm<CamlG>,
            CamlPolyComm<CamlG>,
            CamlPolyComm<CamlG>,
            CamlPolyComm<CamlG>,
            CamlPolyComm<CamlG>,
            CamlPolyComm<CamlG>,
            CamlPolyComm<CamlG>,
            CamlPolyComm<CamlG>,
        ),
        pub z_comm: CamlPolyComm<CamlG>,
        pub t_comm: CamlPolyComm<CamlG>,
        pub lookup: Option<CamlLookupCommitments<CamlG>>,
    }

    // These implementations are handy for conversions such as:
    // InternalType <-> Ocaml::Value
    //
    // It does this by hiding the required middle conversion step:
    // InternalType <-> CamlInternalType <-> Ocaml::Value
    //
    // Note that some conversions are not always possible to shorten,
    // because we don't always know how to convert the types.
    // For example, to implement the conversion
    // ProverCommitments<G> -> CamlProverCommitments<CamlG>
    // we need to know how to convert G to CamlG.
    // we don't know that information, unless we implemented some trait (e.g. ToCaml)
    // we can do that, but instead we implemented the From trait for the reverse operations (From<G> for CamlG).
    // it reduces the complexity, but forces us to do the conversion in two phases instead of one.

    //
    // CamlLookupCommitments<CamlG> <-> LookupCommitments<G>
    //

    impl<G, CamlG> From<LookupCommitments<G>> for CamlLookupCommitments<CamlG>
    where
        G: AffineCurve,
        CamlPolyComm<CamlG>: From<PolyComm<G>>,
    {
        fn from(
            LookupCommitments {
                aggreg,
                sorted,
                runtime,
            }: LookupCommitments<G>,
        ) -> Self {
            Self {
                aggreg: aggreg.into(),
                sorted: sorted.into_iter().map(Into::into).collect(),
                runtime: runtime.map(Into::into),
            }
        }
    }

    impl<G, CamlG> From<CamlLookupCommitments<CamlG>> for LookupCommitments<G>
    where
        G: AffineCurve,
        PolyComm<G>: From<CamlPolyComm<CamlG>>,
    {
        fn from(
            CamlLookupCommitments {
                aggreg,
                sorted,
                runtime,
            }: CamlLookupCommitments<CamlG>,
        ) -> LookupCommitments<G> {
            LookupCommitments {
                aggreg: aggreg.into(),
                sorted: sorted.into_iter().map(Into::into).collect(),
                runtime: runtime.map(Into::into),
            }
        }
    }

    //
    // CamlProverCommitments<CamlG> <-> ProverCommitments<G>
    //

    impl<G, CamlG> From<ProverCommitments<G>> for CamlProverCommitments<CamlG>
    where
        G: AffineCurve,
        CamlPolyComm<CamlG>: From<PolyComm<G>>,
    {
        fn from(prover_comm: ProverCommitments<G>) -> Self {
            let [w_comm0, w_comm1, w_comm2, w_comm3, w_comm4, w_comm5, w_comm6, w_comm7, w_comm8, w_comm9, w_comm10, w_comm11, w_comm12, w_comm13, w_comm14] =
                prover_comm.w_comm;
            Self {
                w_comm: (
                    w_comm0.into(),
                    w_comm1.into(),
                    w_comm2.into(),
                    w_comm3.into(),
                    w_comm4.into(),
                    w_comm5.into(),
                    w_comm6.into(),
                    w_comm7.into(),
                    w_comm8.into(),
                    w_comm9.into(),
                    w_comm10.into(),
                    w_comm11.into(),
                    w_comm12.into(),
                    w_comm13.into(),
                    w_comm14.into(),
                ),
                z_comm: prover_comm.z_comm.into(),
                t_comm: prover_comm.t_comm.into(),
                lookup: prover_comm.lookup.map(Into::into),
            }
        }
    }

    impl<G, CamlG> From<CamlProverCommitments<CamlG>> for ProverCommitments<G>
    where
        G: AffineCurve,
        PolyComm<G>: From<CamlPolyComm<CamlG>>,
    {
        fn from(caml_prover_comm: CamlProverCommitments<CamlG>) -> ProverCommitments<G> {
            let (
                w_comm0,
                w_comm1,
                w_comm2,
                w_comm3,
                w_comm4,
                w_comm5,
                w_comm6,
                w_comm7,
                w_comm8,
                w_comm9,
                w_comm10,
                w_comm11,
                w_comm12,
                w_comm13,
                w_comm14,
            ) = caml_prover_comm.w_comm;
            ProverCommitments {
                w_comm: [
                    w_comm0.into(),
                    w_comm1.into(),
                    w_comm2.into(),
                    w_comm3.into(),
                    w_comm4.into(),
                    w_comm5.into(),
                    w_comm6.into(),
                    w_comm7.into(),
                    w_comm8.into(),
                    w_comm9.into(),
                    w_comm10.into(),
                    w_comm11.into(),
                    w_comm12.into(),
                    w_comm13.into(),
                    w_comm14.into(),
                ],
                z_comm: caml_prover_comm.z_comm.into(),
                t_comm: caml_prover_comm.t_comm.into(),
                lookup: caml_prover_comm.lookup.map(Into::into),
            }
        }
    }

    //
    // ProverProof<G> <-> CamlProverProof<CamlG, CamlF>
    //

    impl<G, CamlG, CamlF> From<(ProverProof<G, OpeningProof<G>>, Vec<G::ScalarField>)>
        for CamlProverProof<CamlG, CamlF>
    where
        G: AffineCurve,
        CamlG: From<G>,
        CamlF: From<G::ScalarField>,
    {
        fn from(pp: (ProverProof<G, OpeningProof<G>>, Vec<G::ScalarField>)) -> Self {
            Self {
                commitments: pp.0.commitments.into(),
                proof: pp.0.proof.into(),
                evals: pp.0.evals.into(),
                ft_eval1: pp.0.ft_eval1.into(),
                public: pp.1.into_iter().map(Into::into).collect(),
                prev_challenges: pp.0.prev_challenges.into_iter().map(Into::into).collect(),
            }
        }
    }

    impl<G, CamlG, CamlF> From<CamlProverProof<CamlG, CamlF>>
        for (ProverProof<G, OpeningProof<G>>, Vec<G::ScalarField>)
    where
        CamlF: Clone,
        G: AffineCurve + From<CamlG>,
        G::ScalarField: From<CamlF>,
    {
        fn from(
            caml_pp: CamlProverProof<CamlG, CamlF>,
        ) -> (ProverProof<G, OpeningProof<G>>, Vec<G::ScalarField>) {
            let proof = ProverProof {
                commitments: caml_pp.commitments.into(),
                proof: caml_pp.proof.into(),
                evals: caml_pp.evals.into(),
                ft_eval1: caml_pp.ft_eval1.into(),
                prev_challenges: caml_pp
                    .prev_challenges
                    .into_iter()
                    .map(Into::into)
                    .collect(),
            };

            (proof, caml_pp.public.into_iter().map(Into::into).collect())
        }
    }
}<|MERGE_RESOLUTION|>--- conflicted
+++ resolved
@@ -1246,16 +1246,12 @@
         //~~ * the poseidon selector
         //~~ * the 15 registers/witness columns
         //~~ * the 6 sigmas
-<<<<<<< HEAD
-        polynomials.push((coefficients_form(&public_poly), None, fixed_hiding(1)));
-=======
         //~~ * optionally, the runtime table
         polynomials.push((
             coefficients_form(&public_poly),
             None,
             fixed_hiding(num_chunks),
         ));
->>>>>>> 4b6a8611
         polynomials.push((coefficients_form(&ft), None, blinding_ft));
         polynomials.push((coefficients_form(&z_poly), None, z_comm.blinders));
         polynomials.push((
