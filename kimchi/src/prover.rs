--- conflicted
+++ resolved
@@ -405,11 +405,7 @@
 
         let quotient_poly = {
             // generic
-<<<<<<< HEAD
-            let alphas = all_alphas.get_alphas(ConstraintType::Gate, 2);
-=======
             let alphas = all_alphas.get_alphas(ConstraintType::Gate, generic::CONSTRAINTS);
->>>>>>> 2afebaee
             let mut t4 = index.cs.gnrc_quot(alphas, &lagrange.d4.this.w);
 
             if cfg!(test) {
@@ -714,11 +710,7 @@
             // the constraint system struct
 
             // generic
-<<<<<<< HEAD
-            let alphas = all_alphas.get_alphas(ConstraintType::Gate, 2);
-=======
             let alphas = all_alphas.get_alphas(ConstraintType::Gate, generic::CONSTRAINTS);
->>>>>>> 2afebaee
             let mut f = index
                 .cs
                 .gnrc_lnrz(alphas, &evals[0].w, evals[0].generic_selector)
