//! This module implements prover's zk-proof primitive.

use crate::{
    circuits::{
        argument::{Argument, ArgumentType},
        expr::{l0_1, Constants, Environment, LookupEnvironment},
        gate::GateType,
        lookup::{
            self, lookups::LookupsUsed, runtime_tables::RuntimeTable, tables::combine_table_entry,
        },
        polynomials::{
            chacha::{ChaCha0, ChaCha1, ChaCha2, ChaChaFinal},
            complete_add::CompleteAdd,
            endomul_scalar::EndomulScalar,
            endosclmul::EndosclMul,
            foreign_field_add::{self, circuitgates::ForeignFieldAdd},
            generic, permutation,
            permutation::ZK_ROWS,
            poseidon::Poseidon,
            range_check::{self},
            varbasemul::VarbaseMul,
        },
        wires::{COLUMNS, PERMUTS},
    },
    curve::KimchiCurve,
    error::ProverError,
    plonk_sponge::FrSponge,
    proof::{
        LookupCommitments, LookupEvaluations, ProofEvaluations, ProverCommitments, ProverProof,
        RecursionChallenge,
    },
    prover_index::ProverIndex,
};
use ark_ec::ProjectiveCurve;
use ark_ff::{FftField, Field, One, PrimeField, UniformRand, Zero};
use ark_poly::{
    univariate::DensePolynomial, EvaluationDomain, Evaluations, Polynomial,
    Radix2EvaluationDomain as D, UVPolynomial,
};
use array_init::array_init;
use commitment_dlog::commitment::{
    b_poly_coefficients, BlindedCommitment, CommitmentCurve, PolyComm,
};
use itertools::Itertools;
use o1_utils::ExtendedDensePolynomial as _;
use oracle::{sponge::ScalarChallenge, FqSponge};
use std::collections::HashMap;

/// The result of a proof creation or verification.
type Result<T> = std::result::Result<T, ProverError>;

/// Helper to quickly test if a witness satisfies a constraint
macro_rules! check_constraint {
    ($index:expr, $evaluation:expr) => {{
        check_constraint!($index, stringify!($evaluation), $evaluation);
    }};
    ($index:expr, $label:expr, $evaluation:expr) => {{
        if cfg!(debug_assertions) {
            let (_, res) = $evaluation
                .interpolate_by_ref()
                .divide_by_vanishing_poly($index.cs.domain.d1)
                .unwrap();
            if !res.is_zero() {
                panic!("couldn't divide by vanishing polynomial: {}", $label);
            }
        }
    }};
}

/// Contains variables needed for lookup in the prover algorithm.
#[derive(Default)]
struct LookupContext<G, F>
where
    G: CommitmentCurve,
    F: FftField,
{
    /// The joint combiner used to join the columns of lookup tables
    joint_combiner: Option<F>,

    /// The power of the joint_combiner that can be used to add a table_id column
    /// to the concatenated lookup tables.
    table_id_combiner: Option<F>,

    /// The combined lookup entry that can be used as dummy value
    dummy_lookup_value: Option<F>,

    /// The combined lookup table
    joint_lookup_table: Option<DensePolynomial<F>>,
    joint_lookup_table_d8: Option<Evaluations<F, D<F>>>,

    /// The sorted polynomials `s` in different forms
    sorted: Option<Vec<Evaluations<F, D<F>>>>,
    sorted_coeffs: Option<Vec<DensePolynomial<F>>>,
    sorted_comms: Option<Vec<BlindedCommitment<G>>>,
    sorted8: Option<Vec<Evaluations<F, D<F>>>>,

    /// The aggregation polynomial in different forms
    aggreg_coeffs: Option<DensePolynomial<F>>,
    aggreg_comm: Option<BlindedCommitment<G>>,
    aggreg8: Option<Evaluations<F, D<F>>>,

    /// The evaluations of the aggregation polynomial for the proof
    eval_zeta: Option<LookupEvaluations<Vec<F>>>,
    eval_zeta_omega: Option<LookupEvaluations<Vec<F>>>,

    /// Runtime table
    runtime_table: Option<DensePolynomial<F>>,
    runtime_table_d8: Option<Evaluations<F, D<F>>>,
    runtime_table_comm: Option<BlindedCommitment<G>>,
    runtime_second_col_d8: Option<Evaluations<F, D<F>>>,
}

impl<G: KimchiCurve> ProverProof<G>
where
    G::BaseField: PrimeField,
{
    /// This function constructs prover's zk-proof from the witness & the ProverIndex against SRS instance
    pub fn create<
        EFqSponge: Clone + FqSponge<G::BaseField, G, G::ScalarField>,
        EFrSponge: FrSponge<G::ScalarField>,
    >(
        groupmap: &G::Map,
        witness: [Vec<G::ScalarField>; COLUMNS],
        runtime_tables: &[RuntimeTable<G::ScalarField>],
        index: &ProverIndex<G>,
    ) -> Result<Self> {
        Self::create_recursive::<EFqSponge, EFrSponge>(
            groupmap,
            witness,
            runtime_tables,
            index,
            Vec::new(),
            None,
        )
    }

    /// This function constructs prover's recursive zk-proof from the witness & the ProverIndex against SRS instance
    pub fn create_recursive<
        EFqSponge: Clone + FqSponge<G::BaseField, G, G::ScalarField>,
        EFrSponge: FrSponge<G::ScalarField>,
    >(
        group_map: &G::Map,
        mut witness: [Vec<G::ScalarField>; COLUMNS],
        runtime_tables: &[RuntimeTable<G::ScalarField>],
        index: &ProverIndex<G>,
        prev_challenges: Vec<RecursionChallenge<G>>,
        blinders: Option<[Option<PolyComm<G::ScalarField>>; COLUMNS]>,
    ) -> Result<Self> {
        // make sure that the SRS is not smaller than the domain size
        let d1_size = index.cs.domain.d1.size();
        if index.srs.max_degree() < d1_size {
            return Err(ProverError::SRSTooSmall);
        }

        let (_, endo_r) = G::endos();

        // TODO: rng should be passed as arg
        let rng = &mut rand::rngs::OsRng;

        // double-check the witness
        if cfg!(debug_assertions) {
            let public = witness[0][0..index.cs.public].to_vec();
            index
                .cs
                .verify::<G>(&witness, &public)
                .expect("incorrect witness");
        }

        //~ 1. Ensure we have room in the witness for the zero-knowledge rows.
        //~    We currently expect the witness not to be of the same length as the domain,
        //~    but instead be of the length of the (smaller) circuit.
        //~    If we cannot add `ZK_ROWS` rows to the columns of the witness before reaching
        //~    the size of the domain, abort.
        let length_witness = witness[0].len();
        let length_padding = d1_size
            .checked_sub(length_witness)
            .ok_or(ProverError::NoRoomForZkInWitness)?;

        if length_padding < ZK_ROWS as usize {
            return Err(ProverError::NoRoomForZkInWitness);
        }

        //~ 1. Pad the witness columns with Zero gates to make them the same length as the domain.
        //~    Then, randomize the last `ZK_ROWS` of each columns.
        for w in &mut witness {
            if w.len() != length_witness {
                return Err(ProverError::WitnessCsInconsistent);
            }

            // padding
            w.extend(std::iter::repeat(G::ScalarField::zero()).take(length_padding));

            // zk-rows
            for row in w.iter_mut().rev().take(ZK_ROWS as usize) {
                *row = <G::ScalarField as UniformRand>::rand(rng);
            }
        }

        //~ 1. Setup the Fq-Sponge.
        let mut fq_sponge = EFqSponge::new(G::OtherCurve::sponge_params());

        //~ 1. Absorb the commitments of the previous challenges with the Fq-sponge.
        for RecursionChallenge { comm, .. } in prev_challenges.iter() {
            fq_sponge.absorb_g(&comm.unshifted);
        }

        //~ 1. Compute the negated public input polynomial as
        //~    the polynomial that evaluates to $-p_i$ for the first `public_input_size` values of the domain,
        //~    and $0$ for the rest.
        let public = witness[0][0..index.cs.public].to_vec();
        let public_poly = -Evaluations::<G::ScalarField, D<G::ScalarField>>::from_vec_and_domain(
            public.clone(),
            index.cs.domain.d1,
        )
        .interpolate();

        //~ 1. Commit (non-hiding) to the negated public input polynomial.
        let public_comm = index.srs.commit_non_hiding(&public_poly, None);

        //~ 1. Absorb the commitment to the public polynomial with the Fq-Sponge.
        //~
        //~    Note: unlike the original PLONK protocol,
        //~    the prover also provides evaluations of the public polynomial to help the verifier circuit.
        //~    This is why we need to absorb the commitment to the public polynomial at this point.
        fq_sponge.absorb_g(&public_comm.unshifted);

        //~ 1. Commit to the witness columns by creating `COLUMNS` hidding commitments.
        //~
        //~    Note: since the witness is in evaluation form,
        //~    we can use the `commit_evaluation` optimization.
        let mut w_comm = vec![];
        for col in 0..COLUMNS {
            // witness coeff -> witness eval
            let witness_eval =
                Evaluations::<G::ScalarField, D<G::ScalarField>>::from_vec_and_domain(
                    witness[col].clone(),
                    index.cs.domain.d1,
                );

            let com = match blinders.as_ref().and_then(|b| b[col].as_ref()) {
                // no blinders: blind the witness
                None => index
                    .srs
                    .commit_evaluations(index.cs.domain.d1, &witness_eval, None, rng),
                // blinders: blind the witness with them
                Some(blinder) => {
                    // TODO: make this a function rather no? mask_with_custom()
                    let witness_com = index.srs.commit_evaluations_non_hiding(
                        index.cs.domain.d1,
                        &witness_eval,
                        None,
                    );
                    index
                        .srs
                        .mask_custom(witness_com, blinder)
                        .map_err(ProverError::WrongBlinders)?
                }
            };

            w_comm.push(com);
        }

        let w_comm: [BlindedCommitment<G>; COLUMNS] = w_comm
            .try_into()
            .expect("previous loop is of the correct length");

        //~ 1. Absorb the witness commitments with the Fq-Sponge.
        w_comm
            .iter()
            .for_each(|c| fq_sponge.absorb_g(&c.commitment.unshifted));

        //~ 1. Compute the witness polynomials by interpolating each `COLUMNS` of the witness.
        //~    TODO: why not do this first, and then commit? Why commit from evaluation directly?
        let witness_poly: [DensePolynomial<G::ScalarField>; COLUMNS] = array_init(|i| {
            Evaluations::<G::ScalarField, D<G::ScalarField>>::from_vec_and_domain(
                witness[i].clone(),
                index.cs.domain.d1,
            )
            .interpolate()
        });

        let mut lookup_context = LookupContext::default();

        //~ 1. If using lookup:
        if let Some(lcs) = &index.cs.lookup_constraint_system {
            //~~ - if using runtime table:
            if let Some(cfg_runtime_tables) = &lcs.runtime_tables {
                //~~~ - check that all the provided runtime tables have length and IDs that match the runtime table configuration of the index
                //~~~   we expect the given runtime tables to be sorted as configured, this makes it easier afterwards
                let expected_runtime: Vec<_> = cfg_runtime_tables
                    .iter()
                    .map(|rt| (rt.id, rt.len))
                    .collect();
                let runtime: Vec<_> = runtime_tables
                    .iter()
                    .map(|rt| (rt.id, rt.data.len()))
                    .collect();
                if expected_runtime != runtime {
                    return Err(ProverError::RuntimeTablesInconsistent);
                }

                //~~~ - calculate the contribution to the second column of the lookup table
                //~~~   (the runtime vector)
                let (runtime_table_contribution, runtime_table_contribution_d8) = {
                    let mut offset = lcs
                        .runtime_table_offset
                        .expect("runtime configuration missing offset");

                    let mut evals = vec![G::ScalarField::zero(); d1_size];
                    for rt in runtime_tables {
                        let range = offset..(offset + rt.data.len());
                        evals[range].copy_from_slice(&rt.data);
                        offset += rt.data.len();
                    }

                    // zero-knowledge
                    for e in evals.iter_mut().rev().take(ZK_ROWS as usize) {
                        *e = <G::ScalarField as UniformRand>::rand(rng);
                    }

                    // get coeff and evaluation form
                    let runtime_table_contribution =
                        Evaluations::from_vec_and_domain(evals, index.cs.domain.d1).interpolate();

                    let runtime_table_contribution_d8 =
                        runtime_table_contribution.evaluate_over_domain_by_ref(index.cs.domain.d8);

                    (runtime_table_contribution, runtime_table_contribution_d8)
                };

                // commit the runtime polynomial
                // (and save it to the proof)
                let runtime_table_comm = index.srs.commit(&runtime_table_contribution, None, rng);

                // absorb the commitment
                fq_sponge.absorb_g(&runtime_table_comm.commitment.unshifted);

                // pre-compute the updated second column of the lookup table
                let mut second_column_d8 = runtime_table_contribution_d8.clone();
                for (row, e) in second_column_d8.evals.iter_mut().enumerate() {
                    *e += lcs.lookup_table8[1][row];
                }

                lookup_context.runtime_table = Some(runtime_table_contribution);
                lookup_context.runtime_table_d8 = Some(runtime_table_contribution_d8);
                lookup_context.runtime_table_comm = Some(runtime_table_comm);
                lookup_context.runtime_second_col_d8 = Some(second_column_d8);
            }

            //~~ - If queries involve a lookup table with multiple columns
            //~~   then squeeze the Fq-Sponge to obtain the joint combiner challenge $j'$,
            //~~   otherwise set the joint combiner challenge $j'$ to $0$.
            let joint_lookup_used = matches!(lcs.configuration.lookup_used, LookupsUsed::Joint);

            let joint_combiner = if joint_lookup_used {
                fq_sponge.challenge()
            } else {
                G::ScalarField::zero()
            };

            //~~ - Derive the scalar joint combiner $j$ from $j'$ using the endomorphism (TOOD: specify)
            let joint_combiner: G::ScalarField = ScalarChallenge(joint_combiner).to_field(endo_r);

            //~~ - If multiple lookup tables are involved,
            //~~   set the `table_id_combiner` as the $j^i$ with $i$ the maximum width of any used table.
            //~~   Essentially, this is to add a last column of table ids to the concatenated lookup tables.
            let table_id_combiner: G::ScalarField = if lcs.table_ids8.as_ref().is_some() {
                joint_combiner.pow([lcs.configuration.lookup_info.max_joint_size as u64])
            } else {
                // TODO: just set this to None in case multiple tables are not used
                G::ScalarField::zero()
            };
            lookup_context.table_id_combiner = Some(table_id_combiner);

            //~~ - Compute the dummy lookup value as the combination of the last entry of the XOR table (so `(0, 0, 0)`).
            //~~   Warning: This assumes that we always use the XOR table when using lookups.
            let dummy_lookup_value = lcs
                .configuration
                .dummy_lookup
                .evaluate(&joint_combiner, &table_id_combiner);
            lookup_context.dummy_lookup_value = Some(dummy_lookup_value);

            //~~ - Compute the lookup table values as the combination of the lookup table entries.
            let joint_lookup_table_d8 = {
                let mut evals = Vec::with_capacity(d1_size);

                for idx in 0..(d1_size * 8) {
                    let table_id = match lcs.table_ids8.as_ref() {
                        Some(table_ids8) => table_ids8.evals[idx],
                        None =>
                        // If there is no `table_ids8` in the constraint system,
                        // every table ID is identically 0.
                        {
                            G::ScalarField::zero()
                        }
                    };

                    let combined_entry = if !lcs.configuration.lookup_info.uses_runtime_tables {
                        let table_row = lcs.lookup_table8.iter().map(|e| &e.evals[idx]);

                        combine_table_entry(
                            &joint_combiner,
                            &table_id_combiner,
                            table_row,
                            &table_id,
                        )
                    } else {
                        // if runtime table are used, the second row is modified
                        let second_col = lookup_context.runtime_second_col_d8.as_ref().unwrap();

                        let table_row = lcs.lookup_table8.iter().enumerate().map(|(col, e)| {
                            if col == 1 {
                                &second_col.evals[idx]
                            } else {
                                &e.evals[idx]
                            }
                        });

                        combine_table_entry(
                            &joint_combiner,
                            &table_id_combiner,
                            table_row,
                            &table_id,
                        )
                    };
                    evals.push(combined_entry);
                }

                Evaluations::from_vec_and_domain(evals, index.cs.domain.d8)
            };

            let joint_lookup_table = joint_lookup_table_d8.interpolate_by_ref();

            //~~ - Compute the sorted evaluations.
            // TODO: Once we switch to committing using lagrange commitments,
            // `witness` will be consumed when we interpolate, so interpolation will
            // have to moved below this.
            let sorted: Vec<_> = lookup::constraints::sorted(
                dummy_lookup_value,
                &joint_lookup_table_d8,
                index.cs.domain.d1,
                &index.cs.gates,
                &witness,
                joint_combiner,
                table_id_combiner,
                &lcs.configuration.lookup_info,
            )?;

            //~~ - Randomize the last `EVALS` rows in each of the sorted polynomials
            //~~   in order to add zero-knowledge to the protocol.
            let sorted: Vec<_> = sorted
                .into_iter()
                .map(|chunk| lookup::constraints::zk_patch(chunk, index.cs.domain.d1, rng))
                .collect();

            //~~ - Commit each of the sorted polynomials.
            let sorted_comms: Vec<_> = sorted
                .iter()
                .map(|v| {
                    index
                        .srs
                        .commit_evaluations(index.cs.domain.d1, v, None, rng)
                })
                .collect();

            //~~ - Absorb each commitments to the sorted polynomials.
            sorted_comms
                .iter()
                .for_each(|c| fq_sponge.absorb_g(&c.commitment.unshifted));

            // precompute different forms of the sorted polynomials for later
            // TODO: We can avoid storing these coefficients.
            let sorted_coeffs: Vec<_> = sorted.iter().map(|e| e.clone().interpolate()).collect();
            let sorted8: Vec<_> = sorted_coeffs
                .iter()
                .map(|v| v.evaluate_over_domain_by_ref(index.cs.domain.d8))
                .collect();

            lookup_context.joint_combiner = Some(joint_combiner);
            lookup_context.sorted = Some(sorted);
            lookup_context.sorted_coeffs = Some(sorted_coeffs);
            lookup_context.sorted_comms = Some(sorted_comms);
            lookup_context.sorted8 = Some(sorted8);
            lookup_context.joint_lookup_table_d8 = Some(joint_lookup_table_d8);
            lookup_context.joint_lookup_table = Some(joint_lookup_table);
        }

        //~ 1. Sample $\beta$ with the Fq-Sponge.
        let beta = fq_sponge.challenge();

        //~ 1. Sample $\gamma$ with the Fq-Sponge.
        let gamma = fq_sponge.challenge();

        //~ 1. If using lookup:
        if let Some(lcs) = &index.cs.lookup_constraint_system {
            //~~ - Compute the lookup aggregation polynomial.
            let joint_lookup_table_d8 = lookup_context.joint_lookup_table_d8.as_ref().unwrap();

            let aggreg = lookup::constraints::aggregation::<_, G::ScalarField>(
                lookup_context.dummy_lookup_value.unwrap(),
                joint_lookup_table_d8,
                index.cs.domain.d1,
                &index.cs.gates,
                &witness,
                &lookup_context.joint_combiner.unwrap(),
                &lookup_context.table_id_combiner.unwrap(),
                beta,
                gamma,
                lookup_context.sorted.as_ref().unwrap(),
                rng,
                &lcs.configuration.lookup_info,
            )?;

            //~~ - Commit to the aggregation polynomial.
            let aggreg_comm = index
                .srs
                .commit_evaluations(index.cs.domain.d1, &aggreg, None, rng);

            //~~ - Absorb the commitment to the aggregation polynomial with the Fq-Sponge.
            fq_sponge.absorb_g(&aggreg_comm.commitment.unshifted);

            // precompute different forms of the aggregation polynomial for later
            let aggreg_coeffs = aggreg.interpolate();
            // TODO: There's probably a clever way to expand the domain without
            // interpolating
            let aggreg8 = aggreg_coeffs.evaluate_over_domain_by_ref(index.cs.domain.d8);

            lookup_context.aggreg_comm = Some(aggreg_comm);
            lookup_context.aggreg_coeffs = Some(aggreg_coeffs);
            lookup_context.aggreg8 = Some(aggreg8);
        }

        //~ 1. Compute the permutation aggregation polynomial $z$.
        let z_poly = index.cs.perm_aggreg(&witness, &beta, &gamma, rng)?;

        //~ 1. Commit (hidding) to the permutation aggregation polynomial $z$.
        let z_comm = index.srs.commit(&z_poly, None, rng);

        //~ 1. Absorb the permutation aggregation polynomial $z$ with the Fq-Sponge.
        fq_sponge.absorb_g(&z_comm.commitment.unshifted);

        //~ 1. Sample $\alpha'$ with the Fq-Sponge.
        let alpha_chal = ScalarChallenge(fq_sponge.challenge());

        //~ 1. Derive $\alpha$ from $\alpha'$ using the endomorphism (TODO: details)
        let alpha: G::ScalarField = alpha_chal.to_field(endo_r);

        //~ 1. TODO: instantiate alpha?
        let mut all_alphas = index.powers_of_alpha.clone();
        all_alphas.instantiate(alpha);

        //~ 1. Compute the quotient polynomial (the $t$ in $f = Z_H \cdot t$).
        //~    The quotient polynomial is computed by adding all these polynomials together:
        //~~ - the combined constraints for all the gates
        //~~ - the combined constraints for the permutation
        //~~ - TODO: lookup
        //~~ - the negated public polynomial
        //~    and by then dividing the resulting polynomial with the vanishing polynomial $Z_H$.
        //~    TODO: specify the split of the permutation polynomial into perm and bnd?
        let lookup_env = if let Some(lcs) = &index.cs.lookup_constraint_system {
            let joint_lookup_table_d8 = lookup_context.joint_lookup_table_d8.as_ref().unwrap();

            Some(LookupEnvironment {
                aggreg: lookup_context.aggreg8.as_ref().unwrap(),
                sorted: lookup_context.sorted8.as_ref().unwrap(),
                selectors: &lcs.lookup_selectors,
                table: joint_lookup_table_d8,
                runtime_selector: lcs.runtime_selector.as_ref(),
                runtime_table: lookup_context.runtime_table_d8.as_ref(),
            })
        } else {
            None
        };

        let lagrange = index.cs.evaluate(&witness_poly, &z_poly);
        let env = {
            let mut index_evals = HashMap::new();
            use GateType::*;
            index_evals.insert(Poseidon, &index.cs.ps8);
            index_evals.insert(CompleteAdd, &index.cs.complete_addl4);
            index_evals.insert(VarBaseMul, &index.cs.mull8);
            index_evals.insert(EndoMul, &index.cs.emull);
            index_evals.insert(EndoMulScalar, &index.cs.endomul_scalar8);
            [ChaCha0, ChaCha1, ChaCha2, ChaChaFinal]
                .iter()
                .enumerate()
                .for_each(|(i, g)| {
                    if let Some(c) = &index.cs.chacha8 {
                        index_evals.insert(*g, &c[i]);
                    }
                });

<<<<<<< HEAD
            if index.cs.range_check_selector_polys.is_some() {
                index_evals.extend(range_check::gadget::circuit_gates().iter().enumerate().map(
                    |(i, gate_type)| {
                        (
                            *gate_type,
                            &index.cs.range_check_selector_polys.as_ref().unwrap()[i].eval8,
                        )
                    },
                ));
=======
            if let Some(polys) = &index.cs.range_check_selector_polys {
                index_evals.extend(
                    range_check::gadget::circuit_gates()
                        .iter()
                        .enumerate()
                        .map(|(i, gate_type)| (*gate_type, &polys[i].eval8)),
                );
>>>>>>> 362f2f64
            }

            if let Some(selector) = index.cs.foreign_field_add_selector_poly.as_ref() {
                index_evals.extend(
                    foreign_field_add::gadget::circuit_gates()
                        .iter()
                        .enumerate()
                        .map(|(_, gate_type)| (*gate_type, &selector.eval8)),
                );
            }

            let mds = &G::sponge_params().mds;
            Environment {
                constants: Constants {
                    alpha,
                    beta,
                    gamma,
                    joint_combiner: lookup_context.joint_combiner,
                    endo_coefficient: index.cs.endo,
                    mds,
                    foreign_field_modulus: index.cs.foreign_field_modulus,
                },
                witness: &lagrange.d8.this.w,
                coefficient: &index.cs.coefficients8,
                vanishes_on_last_4_rows: &index.cs.precomputations().vanishes_on_last_4_rows,
                z: &lagrange.d8.this.z,
                l0_1: l0_1(index.cs.domain.d1),
                domain: index.cs.domain,
                index: index_evals,
                lookup: lookup_env,
            }
        };

        let quotient_poly = {
            // generic
            let alphas =
                all_alphas.get_alphas(ArgumentType::Gate(GateType::Generic), generic::CONSTRAINTS);
            let mut t4 = index.cs.gnrc_quot(alphas, &lagrange.d4.this.w);

            if cfg!(debug_assertions) {
                let p4 = public_poly.evaluate_over_domain_by_ref(index.cs.domain.d4);
                let gen_minus_pub = &t4 + &p4;

                check_constraint!(index, gen_minus_pub);
            }

            // complete addition
            {
                let add_constraint = CompleteAdd::combined_constraints(&all_alphas);
                let add4 = add_constraint.evaluations(&env);
                t4 += &add4;

                check_constraint!(index, add4);
            }

            // permutation
            let (mut t8, bnd) = {
                let alphas =
                    all_alphas.get_alphas(ArgumentType::Permutation, permutation::CONSTRAINTS);
                let (perm, bnd) = index
                    .cs
                    .perm_quot(&lagrange, beta, gamma, &z_poly, alphas)?;

                check_constraint!(index, perm);

                (perm, bnd)
            };

            // scalar multiplication
            {
                let mul8 = VarbaseMul::combined_constraints(&all_alphas).evaluations(&env);
                t8 += &mul8;

                check_constraint!(index, mul8);
            }

            // endoscaling
            {
                let emul8 = EndosclMul::combined_constraints(&all_alphas).evaluations(&env);
                t8 += &emul8;

                check_constraint!(index, emul8);
            }

            // endoscaling scalar computation
            {
                let emulscalar8 =
                    EndomulScalar::combined_constraints(&all_alphas).evaluations(&env);
                t8 += &emulscalar8;

                check_constraint!(index, emulscalar8);
            }

            // poseidon
            {
                let pos8 = Poseidon::combined_constraints(&all_alphas).evaluations(&env);
                t8 += &pos8;

                check_constraint!(index, pos8);
            }

            // chacha
            {
                if index.cs.chacha8.as_ref().is_some() {
                    let chacha0 = ChaCha0::combined_constraints(&all_alphas).evaluations(&env);
                    t4 += &chacha0;

                    let chacha1 = ChaCha1::combined_constraints(&all_alphas).evaluations(&env);
                    t4 += &chacha1;

                    let chacha2 = ChaCha2::combined_constraints(&all_alphas).evaluations(&env);
                    t4 += &chacha2;

                    let chacha_final =
                        ChaChaFinal::combined_constraints(&all_alphas).evaluations(&env);
                    t4 += &chacha_final;

                    check_constraint!(index, chacha0);
                    check_constraint!(index, chacha1);
                    check_constraint!(index, chacha2);
                    check_constraint!(index, chacha_final);
                }
            }

            // range check gates
            if index.cs.range_check_selector_polys.is_some() {
                for gate_type in range_check::gadget::circuit_gates() {
                    let range =
                        range_check::gadget::circuit_gate_constraints(gate_type, &all_alphas)
                            .evaluations(&env);
                    assert_eq!(range.domain().size, t8.domain().size);
                    t8 += &range;
                    check_constraint!(index, range);
                }
            }

<<<<<<< HEAD
            // foreign field addition
            {
                if index.cs.foreign_field_add_selector_poly.is_some() {
                    let ffadd =
                        ForeignFieldAdd::combined_constraints(&all_alphas).evaluations(&env);
                    assert_eq!(ffadd.domain().size, t4.domain().size);
                    t4 += &ffadd;
                    check_constraint!(index, ffadd);
                }
            }

=======
>>>>>>> 362f2f64
            // lookup
            {
                if let Some(lcs) = index.cs.lookup_constraint_system.as_ref() {
                    let constraints = lookup::constraints::constraints(&lcs.configuration);
                    let constraints_len = u32::try_from(constraints.len())
                        .expect("not expecting a large amount of constraints");
                    let lookup_alphas =
                        all_alphas.get_alphas(ArgumentType::Lookup, constraints_len);

                    // as lookup constraints are computed with the expression framework,
                    // each of them can result in Evaluations of different domains
                    for (ii, (constraint, alpha_pow)) in
                        constraints.into_iter().zip_eq(lookup_alphas).enumerate()
                    {
                        let mut eval = constraint.evaluations(&env);
                        eval.evals.iter_mut().for_each(|x| *x *= alpha_pow);

                        if eval.domain().size == t4.domain().size {
                            t4 += &eval;
                        } else if eval.domain().size == t8.domain().size {
                            t8 += &eval;
                        } else {
                            panic!("Bad evaluation")
                        }

                        check_constraint!(index, format!("lookup constraint #{ii}"), eval);
                    }
                }
            }

            // public polynomial
            let mut f = t4.interpolate() + t8.interpolate();
            f += &public_poly;

            // divide contributions with vanishing polynomial
            let (mut quotient, res) = f
                .divide_by_vanishing_poly(index.cs.domain.d1)
                .ok_or(ProverError::Prover("division by vanishing polynomial"))?;
            if !res.is_zero() {
                return Err(ProverError::Prover(
                    "rest of division by vanishing polynomial",
                ));
            }

            quotient += &bnd; // already divided by Z_H
            quotient
        };

        //~ 1. commit (hiding) to the quotient polynomial $t$
        //~    TODO: specify the dummies
        let t_comm = {
            let mut t_comm = index.srs.commit(&quotient_poly, None, rng);

            let expected_t_size = PERMUTS;
            let dummies = expected_t_size - t_comm.commitment.unshifted.len();
            // Add `dummies` many hiding commitments to the 0 polynomial, since if the
            // number of commitments in `t_comm` is less than the max size, it means that
            // the higher degree coefficients of `t` are 0.
            for _ in 0..dummies {
                let w = <G::ScalarField as UniformRand>::rand(rng);
                t_comm
                    .commitment
                    .unshifted
                    .push(index.srs.h.mul(w).into_affine());
                t_comm.blinders.unshifted.push(w);
            }
            t_comm
        };

        //~ 1. Absorb the the commitment of the quotient polynomial with the Fq-Sponge.
        fq_sponge.absorb_g(&t_comm.commitment.unshifted);

        //~ 1. Sample $\zeta'$ with the Fq-Sponge.
        let zeta_chal = ScalarChallenge(fq_sponge.challenge());

        //~ 1. Derive $\zeta$ from $\zeta'$ using the endomorphism (TODO: specify)
        let zeta = zeta_chal.to_field(endo_r);

        let omega = index.cs.domain.d1.group_gen;
        let zeta_omega = zeta * omega;

        //~ 1. If lookup is used, evaluate the following polynomials at $\zeta$ and $\zeta \omega$:
        if index.cs.lookup_constraint_system.is_some() {
            //~~ - the aggregation polynomial
            let aggreg = lookup_context
                .aggreg_coeffs
                .as_ref()
                .unwrap()
                .to_chunked_polynomial(index.max_poly_size);

            //~~ - the sorted polynomials
            let sorted = lookup_context
                .sorted_coeffs
                .as_ref()
                .unwrap()
                .iter()
                .map(|c| c.to_chunked_polynomial(index.max_poly_size));

            //~~ - the table polynonial
            let joint_table = lookup_context.joint_lookup_table.as_ref().unwrap();
            let joint_table = joint_table.to_chunked_polynomial(index.max_poly_size);

            let lookup_evals = |eval_point: G::ScalarField| {
                let table = joint_table.evaluate_chunks(eval_point);

                // the runtime table polynomial
                let runtime_table = lookup_context.runtime_table.as_ref().map(|rt| {
                    rt.to_chunked_polynomial(index.max_poly_size)
                        .evaluate_chunks(eval_point)
                });

                LookupEvaluations {
                    aggreg: aggreg.evaluate_chunks(eval_point),
                    sorted: sorted
                        .clone()
                        .map(|s| s.evaluate_chunks(eval_point))
                        .collect(),
                    table,
                    runtime: runtime_table,
                }
            };

            lookup_context.eval_zeta = Some(lookup_evals(zeta));
            lookup_context.eval_zeta_omega = Some(lookup_evals(zeta_omega));
        }

        //~ 1. Chunk evaluate the following polynomials at both $\zeta$ and $\zeta \omega$:
        //~~ - $s_i$
        //~~ - $w_i$
        //~~ - $z$
        //~~ - lookup (TODO)
        //~~ - generic selector
        //~~ - poseidon selector
        //~
        //~    By "chunk evaluate" we mean that the evaluation of each polynomial can potentially be a vector of values.
        //~    This is because the index's `max_poly_size` parameter dictates the maximum size of a polynomial in the protocol.
        //~    If a polynomial $f$ exceeds this size, it must be split into several polynomials like so:
        //~    $$f(x) = f_0(x) + x^n f_1(x) + x^{2n} f_2(x) + \cdots$$
        //~
        //~    And the evaluation of such a polynomial is the following list for $x \in {\zeta, \zeta\omega}$:
        //~
        //~    $$(f_0(x), f_1(x), f_2(x), \ldots)$$
        //~
        //~    TODO: do we want to specify more on that? It seems unecessary except for the t polynomial (or if for some reason someone sets that to a low value)
        let chunked_evals = {
            let chunked_evals_zeta = ProofEvaluations::<Vec<G::ScalarField>> {
                s: array_init(|i| {
                    index.cs.sigmam[0..PERMUTS - 1][i]
                        .to_chunked_polynomial(index.max_poly_size)
                        .evaluate_chunks(zeta)
                }),
                w: array_init(|i| {
                    witness_poly[i]
                        .to_chunked_polynomial(index.max_poly_size)
                        .evaluate_chunks(zeta)
                }),

                z: z_poly
                    .to_chunked_polynomial(index.max_poly_size)
                    .evaluate_chunks(zeta),

                lookup: lookup_context.eval_zeta.take(),

                generic_selector: index
                    .cs
                    .genericm
                    .to_chunked_polynomial(index.max_poly_size)
                    .evaluate_chunks(zeta),

                poseidon_selector: index
                    .cs
                    .psm
                    .to_chunked_polynomial(index.max_poly_size)
                    .evaluate_chunks(zeta),
            };
            let chunked_evals_zeta_omega = ProofEvaluations::<Vec<G::ScalarField>> {
                s: array_init(|i| {
                    index.cs.sigmam[0..PERMUTS - 1][i]
                        .to_chunked_polynomial(index.max_poly_size)
                        .evaluate_chunks(zeta_omega)
                }),

                w: array_init(|i| {
                    witness_poly[i]
                        .to_chunked_polynomial(index.max_poly_size)
                        .evaluate_chunks(zeta_omega)
                }),

                z: z_poly
                    .to_chunked_polynomial(index.max_poly_size)
                    .evaluate_chunks(zeta_omega),

                lookup: lookup_context.eval_zeta_omega.take(),

                generic_selector: index
                    .cs
                    .genericm
                    .to_chunked_polynomial(index.max_poly_size)
                    .evaluate_chunks(zeta_omega),

                poseidon_selector: index
                    .cs
                    .psm
                    .to_chunked_polynomial(index.max_poly_size)
                    .evaluate_chunks(zeta_omega),
            };

            [chunked_evals_zeta, chunked_evals_zeta_omega]
        };

        let zeta_to_srs_len = zeta.pow(&[index.max_poly_size as u64]);
        let zeta_omega_to_srs_len = zeta.pow(&[index.max_poly_size as u64]);
        let zeta_to_domain_size = zeta.pow(&[d1_size as u64]);

        //~ 1. Evaluate the same polynomials without chunking them
        //~    (so that each polynomial should correspond to a single value this time).
        let evals = {
            let power_of_eval_points_for_chunks = [zeta_to_srs_len, zeta_omega_to_srs_len];
            &chunked_evals
                .iter()
                .zip(power_of_eval_points_for_chunks.iter()) // (zeta , zeta_omega)
                .map(|(es, &e1)| ProofEvaluations::<G::ScalarField> {
                    s: array_init(|i| DensePolynomial::eval_polynomial(&es.s[i], e1)),
                    w: array_init(|i| DensePolynomial::eval_polynomial(&es.w[i], e1)),
                    z: DensePolynomial::eval_polynomial(&es.z, e1),
                    lookup: es.lookup.as_ref().map(|l| LookupEvaluations {
                        table: DensePolynomial::eval_polynomial(&l.table, e1),
                        aggreg: DensePolynomial::eval_polynomial(&l.aggreg, e1),
                        sorted: l
                            .sorted
                            .iter()
                            .map(|p| DensePolynomial::eval_polynomial(p, e1))
                            .collect(),
                        runtime: l
                            .runtime
                            .as_ref()
                            .map(|p| DensePolynomial::eval_polynomial(p, e1)),
                    }),
                    generic_selector: DensePolynomial::eval_polynomial(&es.generic_selector, e1),
                    poseidon_selector: DensePolynomial::eval_polynomial(&es.poseidon_selector, e1),
                })
                .collect::<Vec<_>>()
        };

        //~ 1. Compute the ft polynomial.
        //~    This is to implement [Maller's optimization](https://o1-labs.github.io/mina-book/crypto/plonk/maller_15.html).
        let ft: DensePolynomial<G::ScalarField> = {
            let f_chunked = {
                // TODO: compute the linearization polynomial in evaluation form so
                // that we can drop the coefficient forms of the index polynomials from
                // the constraint system struct

                // generic (not part of linearization yet)
                let alphas = all_alphas
                    .get_alphas(ArgumentType::Gate(GateType::Generic), generic::CONSTRAINTS);
                let mut f = index
                    .cs
                    .gnrc_lnrz(alphas, &evals[0].w, evals[0].generic_selector)
                    .interpolate();

                // permutation (not part of linearization yet)
                let alphas =
                    all_alphas.get_alphas(ArgumentType::Permutation, permutation::CONSTRAINTS);
                f += &index.cs.perm_lnrz(evals, zeta, beta, gamma, alphas);

                // the circuit polynomial
                let f = {
                    let (_lin_constant, lin) = index.linearization.to_polynomial(&env, zeta, evals);
                    f + lin
                };

                drop(env);

                // see https://o1-labs.github.io/mina-book/crypto/plonk/maller_15.html#the-prover-side
                f.to_chunked_polynomial(index.max_poly_size)
                    .linearize(zeta_to_srs_len)
            };

            let t_chunked = quotient_poly
                .to_chunked_polynomial(index.max_poly_size)
                .linearize(zeta_to_srs_len);

            &f_chunked - &t_chunked.scale(zeta_to_domain_size - G::ScalarField::one())
        };

        //~ 1. construct the blinding part of the ft polynomial commitment
        //~    see https://o1-labs.github.io/mina-book/crypto/plonk/maller_15.html#evaluation-proof-and-blinding-factors
        let blinding_ft = {
            let blinding_t = t_comm.blinders.chunk_blinding(zeta_to_srs_len);
            let blinding_f = G::ScalarField::zero();

            PolyComm {
                // blinding_f - Z_H(zeta) * blinding_t
                unshifted: vec![
                    blinding_f - (zeta_to_domain_size - G::ScalarField::one()) * blinding_t,
                ],
                shifted: None,
            }
        };

        //~ 1. Evaluate the ft polynomial at $\zeta\omega$ only.
        let ft_eval1 = ft.evaluate(&zeta_omega);

        //~ 1. Setup the Fr-Sponge
        let fq_sponge_before_evaluations = fq_sponge.clone();
        let mut fr_sponge = EFrSponge::new(G::sponge_params());

        //~ 1. Squeeze the Fq-sponge and absorb the result with the Fr-Sponge.
        fr_sponge.absorb(&fq_sponge.digest());

        //~ 1. Evaluate the negated public polynomial (if present) at $\zeta$ and $\zeta\omega$.
        let public_evals = if public_poly.is_zero() {
            [Vec::new(), Vec::new()]
        } else {
            [
                vec![public_poly.evaluate(&zeta)],
                vec![public_poly.evaluate(&zeta_omega)],
            ]
        };

        //~ 1. Absorb the unique evaluation of ft: $ft(\zeta\omega)$.
        fr_sponge.absorb(&ft_eval1);

        //~ 1. Absorb all the polynomial evaluations in $\zeta$ and $\zeta\omega$:
        //~~ - the public polynomial
        //~~ - z
        //~~ - generic selector
        //~~ - poseidon selector
        //~~ - the 15 register/witness
        //~~ - 6 sigmas evaluations (the last one is not evaluated)
        fr_sponge.absorb_evaluations(
            [&public_evals[0], &public_evals[1]],
            [&chunked_evals[0], &chunked_evals[1]],
        );

        //~ 1. Sample $v'$ with the Fr-Sponge
        let v_chal = fr_sponge.challenge();

        //~ 1. Derive $v$ from $v'$ using the endomorphism (TODO: specify)
        let v = v_chal.to_field(endo_r);

        //~ 1. Sample $u'$ with the Fr-Sponge
        let u_chal = fr_sponge.challenge();

        //~ 1. Derive $u$ from $u'$ using the endomorphism (TODO: specify)
        let u = u_chal.to_field(endo_r);

        //~ 1. Create a list of all polynomials that will require evaluations
        //~    (and evaluation proofs) in the protocol.
        //~    First, include the previous challenges, in case we are in a recursive prover.
        let non_hiding = |d1_size: usize| PolyComm {
            unshifted: vec![G::ScalarField::zero(); d1_size],
            shifted: None,
        };

        let polys = prev_challenges
            .iter()
            .map(|RecursionChallenge { chals, comm }| {
                (
                    DensePolynomial::from_coefficients_vec(b_poly_coefficients(chals)),
                    comm.unshifted.len(),
                )
            })
            .collect::<Vec<_>>();

        let mut polynomials = polys
            .iter()
            .map(|(p, d1_size)| (p, None, non_hiding(*d1_size)))
            .collect::<Vec<_>>();

        //~ 1. Then, include:
        //~~ - the negated public polynomial
        //~~ - the ft polynomial
        //~~ - the permutation aggregation polynomial z polynomial
        //~~ - the generic selector
        //~~ - the poseidon selector
        //~~ - the 15 registers/witness columns
        //~~ - the 6 sigmas
        //~~ - optionally, the runtime table
        polynomials.extend(vec![(&public_poly, None, non_hiding(1))]);
        polynomials.extend(vec![(&ft, None, blinding_ft)]);
        polynomials.extend(vec![(&z_poly, None, z_comm.blinders)]);
        polynomials.extend(vec![(&index.cs.genericm, None, non_hiding(1))]);
        polynomials.extend(vec![(&index.cs.psm, None, non_hiding(1))]);
        polynomials.extend(
            witness_poly
                .iter()
                .zip(w_comm.iter())
                .map(|(w, c)| (w, None, c.blinders.clone()))
                .collect::<Vec<_>>(),
        );
        polynomials.extend(
            index.cs.sigmam[0..PERMUTS - 1]
                .iter()
                .map(|w| (w, None, non_hiding(1)))
                .collect::<Vec<_>>(),
        );

        //~ 1. if using lookup:
        if let Some(lcs) = &index.cs.lookup_constraint_system {
            //~~ - add the lookup sorted polynomials
            let sorted_poly = lookup_context.sorted_coeffs.as_ref().unwrap();
            let sorted_comms = lookup_context.sorted_comms.as_ref().unwrap();

            for (poly, comm) in sorted_poly.iter().zip(sorted_comms) {
                polynomials.push((poly, None, comm.blinders.clone()));
            }

            //~~ - add the lookup aggreg polynomial
            let aggreg_poly = lookup_context.aggreg_coeffs.as_ref().unwrap();
            let aggreg_comm = lookup_context.aggreg_comm.as_ref().unwrap();
            polynomials.push((aggreg_poly, None, aggreg_comm.blinders.clone()));

            //~~ - add the combined table polynomial
            let table_blinding = if lcs.runtime_selector.is_some() {
                let runtime_comm = lookup_context.runtime_table_comm.as_ref().unwrap();
                let joint_combiner = lookup_context.joint_combiner.as_ref().unwrap();

                let blinding = runtime_comm.blinders.unshifted[0];

                PolyComm {
                    unshifted: vec![*joint_combiner * blinding],
                    shifted: None,
                }
            } else {
                non_hiding(1)
            };

            let joint_lookup_table = lookup_context.joint_lookup_table.as_ref().unwrap();

            polynomials.push((joint_lookup_table, None, table_blinding));

            //~~ - if present, add the runtime table polynomial
            if lcs.runtime_selector.is_some() {
                let runtime_table_comm = lookup_context.runtime_table_comm.as_ref().unwrap();
                let runtime_table = lookup_context.runtime_table.as_ref().unwrap();

                polynomials.push((runtime_table, None, runtime_table_comm.blinders.clone()));
            }
        }

        //~ 1. Create an aggregated evaluation proof for all of these polynomials at $\zeta$ and $\zeta\omega$ using $u$ and $v$.
        let proof = index.srs.open(
            group_map,
            &polynomials,
            &[zeta, zeta_omega],
            v,
            u,
            fq_sponge_before_evaluations,
            rng,
        );

        let lookup = lookup_context
            .aggreg_comm
            .zip(lookup_context.sorted_comms)
            .map(|(a, s)| LookupCommitments {
                aggreg: a.commitment,
                sorted: s.iter().map(|c| c.commitment.clone()).collect(),
                runtime: lookup_context.runtime_table_comm.map(|x| x.commitment),
            });

        Ok(Self {
            commitments: ProverCommitments {
                w_comm: array_init(|i| w_comm[i].commitment.clone()),
                z_comm: z_comm.commitment,
                t_comm: t_comm.commitment,
                lookup,
            },
            proof,
            evals: chunked_evals,
            ft_eval1,
            public,
            prev_challenges,
        })
    }
}

#[cfg(feature = "ocaml_types")]
pub mod caml {
    use super::*;
    use crate::proof::caml::{CamlProofEvaluations, CamlRecursionChallenge};
    use ark_ec::AffineCurve;
    use commitment_dlog::commitment::caml::{CamlOpeningProof, CamlPolyComm};

    //
    // CamlProverProof<CamlG, CamlF>
    //

    #[derive(ocaml::IntoValue, ocaml::FromValue, ocaml_gen::Struct)]
    pub struct CamlProverProof<CamlG, CamlF> {
        pub commitments: CamlProverCommitments<CamlG>,
        pub proof: CamlOpeningProof<CamlG, CamlF>,
        // OCaml doesn't have sized arrays, so we have to convert to a tuple..
        pub evals: (CamlProofEvaluations<CamlF>, CamlProofEvaluations<CamlF>),
        pub ft_eval1: CamlF,
        pub public: Vec<CamlF>,
        pub prev_challenges: Vec<CamlRecursionChallenge<CamlG, CamlF>>, //Vec<(Vec<CamlF>, CamlPolyComm<CamlG>)>,
    }

    //
    // CamlProverCommitments<CamlG>
    //

    #[derive(Clone, ocaml::IntoValue, ocaml::FromValue, ocaml_gen::Struct)]
    pub struct CamlLookupCommitments<CamlG> {
        pub sorted: Vec<CamlPolyComm<CamlG>>,
        pub aggreg: CamlPolyComm<CamlG>,
        pub runtime: Option<CamlPolyComm<CamlG>>,
    }

    #[allow(clippy::type_complexity)]
    #[derive(Clone, ocaml::IntoValue, ocaml::FromValue, ocaml_gen::Struct)]
    pub struct CamlProverCommitments<CamlG> {
        // polynomial commitments
        pub w_comm: (
            CamlPolyComm<CamlG>,
            CamlPolyComm<CamlG>,
            CamlPolyComm<CamlG>,
            CamlPolyComm<CamlG>,
            CamlPolyComm<CamlG>,
            CamlPolyComm<CamlG>,
            CamlPolyComm<CamlG>,
            CamlPolyComm<CamlG>,
            CamlPolyComm<CamlG>,
            CamlPolyComm<CamlG>,
            CamlPolyComm<CamlG>,
            CamlPolyComm<CamlG>,
            CamlPolyComm<CamlG>,
            CamlPolyComm<CamlG>,
            CamlPolyComm<CamlG>,
        ),
        pub z_comm: CamlPolyComm<CamlG>,
        pub t_comm: CamlPolyComm<CamlG>,
        pub lookup: Option<CamlLookupCommitments<CamlG>>,
    }

    // These implementations are handy for conversions such as:
    // InternalType <-> Ocaml::Value
    //
    // It does this by hiding the required middle conversion step:
    // InternalType <-> CamlInternalType <-> Ocaml::Value
    //
    // Note that some conversions are not always possible to shorten,
    // because we don't always know how to convert the types.
    // For example, to implement the conversion
    // ProverCommitments<G> -> CamlProverCommitments<CamlG>
    // we need to know how to convert G to CamlG.
    // we don't know that information, unless we implemented some trait (e.g. ToCaml)
    // we can do that, but instead we implemented the From trait for the reverse operations (From<G> for CamlG).
    // it reduces the complexity, but forces us to do the conversion in two phases instead of one.

    //
    // CamlLookupCommitments<CamlG> <-> LookupCommitments<G>
    //

    impl<G, CamlG> From<LookupCommitments<G>> for CamlLookupCommitments<CamlG>
    where
        G: AffineCurve,
        CamlPolyComm<CamlG>: From<PolyComm<G>>,
    {
        fn from(
            LookupCommitments {
                aggreg,
                sorted,
                runtime,
            }: LookupCommitments<G>,
        ) -> Self {
            Self {
                aggreg: aggreg.into(),
                sorted: sorted.into_iter().map(Into::into).collect(),
                runtime: runtime.map(Into::into),
            }
        }
    }

    impl<G, CamlG> From<CamlLookupCommitments<CamlG>> for LookupCommitments<G>
    where
        G: AffineCurve,
        PolyComm<G>: From<CamlPolyComm<CamlG>>,
    {
        fn from(
            CamlLookupCommitments {
                aggreg,
                sorted,
                runtime,
            }: CamlLookupCommitments<CamlG>,
        ) -> LookupCommitments<G> {
            LookupCommitments {
                aggreg: aggreg.into(),
                sorted: sorted.into_iter().map(Into::into).collect(),
                runtime: runtime.map(Into::into),
            }
        }
    }

    //
    // CamlProverCommitments<CamlG> <-> ProverCommitments<G>
    //

    impl<G, CamlG> From<ProverCommitments<G>> for CamlProverCommitments<CamlG>
    where
        G: AffineCurve,
        CamlPolyComm<CamlG>: From<PolyComm<G>>,
    {
        fn from(prover_comm: ProverCommitments<G>) -> Self {
            let [w_comm0, w_comm1, w_comm2, w_comm3, w_comm4, w_comm5, w_comm6, w_comm7, w_comm8, w_comm9, w_comm10, w_comm11, w_comm12, w_comm13, w_comm14] =
                prover_comm.w_comm;
            Self {
                w_comm: (
                    w_comm0.into(),
                    w_comm1.into(),
                    w_comm2.into(),
                    w_comm3.into(),
                    w_comm4.into(),
                    w_comm5.into(),
                    w_comm6.into(),
                    w_comm7.into(),
                    w_comm8.into(),
                    w_comm9.into(),
                    w_comm10.into(),
                    w_comm11.into(),
                    w_comm12.into(),
                    w_comm13.into(),
                    w_comm14.into(),
                ),
                z_comm: prover_comm.z_comm.into(),
                t_comm: prover_comm.t_comm.into(),
                lookup: prover_comm.lookup.map(Into::into),
            }
        }
    }

    impl<G, CamlG> From<CamlProverCommitments<CamlG>> for ProverCommitments<G>
    where
        G: AffineCurve,
        PolyComm<G>: From<CamlPolyComm<CamlG>>,
    {
        fn from(caml_prover_comm: CamlProverCommitments<CamlG>) -> ProverCommitments<G> {
            let (
                w_comm0,
                w_comm1,
                w_comm2,
                w_comm3,
                w_comm4,
                w_comm5,
                w_comm6,
                w_comm7,
                w_comm8,
                w_comm9,
                w_comm10,
                w_comm11,
                w_comm12,
                w_comm13,
                w_comm14,
            ) = caml_prover_comm.w_comm;
            ProverCommitments {
                w_comm: [
                    w_comm0.into(),
                    w_comm1.into(),
                    w_comm2.into(),
                    w_comm3.into(),
                    w_comm4.into(),
                    w_comm5.into(),
                    w_comm6.into(),
                    w_comm7.into(),
                    w_comm8.into(),
                    w_comm9.into(),
                    w_comm10.into(),
                    w_comm11.into(),
                    w_comm12.into(),
                    w_comm13.into(),
                    w_comm14.into(),
                ],
                z_comm: caml_prover_comm.z_comm.into(),
                t_comm: caml_prover_comm.t_comm.into(),
                lookup: caml_prover_comm.lookup.map(Into::into),
            }
        }
    }

    //
    // ProverProof<G> <-> CamlProverProof<CamlG, CamlF>
    //

    impl<G, CamlG, CamlF> From<ProverProof<G>> for CamlProverProof<CamlG, CamlF>
    where
        G: AffineCurve,
        CamlG: From<G>,
        CamlF: From<G::ScalarField>,
    {
        fn from(pp: ProverProof<G>) -> Self {
            Self {
                commitments: pp.commitments.into(),
                proof: pp.proof.into(),
                evals: (pp.evals[0].clone().into(), pp.evals[1].clone().into()),
                ft_eval1: pp.ft_eval1.into(),
                public: pp.public.into_iter().map(Into::into).collect(),
                prev_challenges: pp.prev_challenges.into_iter().map(Into::into).collect(),
            }
        }
    }

    impl<G, CamlG, CamlF> From<CamlProverProof<CamlG, CamlF>> for ProverProof<G>
    where
        G: AffineCurve + From<CamlG>,
        G::ScalarField: From<CamlF>,
    {
        fn from(caml_pp: CamlProverProof<CamlG, CamlF>) -> ProverProof<G> {
            ProverProof {
                commitments: caml_pp.commitments.into(),
                proof: caml_pp.proof.into(),
                evals: [caml_pp.evals.0.into(), caml_pp.evals.1.into()],
                ft_eval1: caml_pp.ft_eval1.into(),
                public: caml_pp.public.into_iter().map(Into::into).collect(),
                prev_challenges: caml_pp
                    .prev_challenges
                    .into_iter()
                    .map(Into::into)
                    .collect(),
            }
        }
    }
}<|MERGE_RESOLUTION|>--- conflicted
+++ resolved
@@ -590,17 +590,6 @@
                     }
                 });
 
-<<<<<<< HEAD
-            if index.cs.range_check_selector_polys.is_some() {
-                index_evals.extend(range_check::gadget::circuit_gates().iter().enumerate().map(
-                    |(i, gate_type)| {
-                        (
-                            *gate_type,
-                            &index.cs.range_check_selector_polys.as_ref().unwrap()[i].eval8,
-                        )
-                    },
-                ));
-=======
             if let Some(polys) = &index.cs.range_check_selector_polys {
                 index_evals.extend(
                     range_check::gadget::circuit_gates()
@@ -608,7 +597,6 @@
                         .enumerate()
                         .map(|(i, gate_type)| (*gate_type, &polys[i].eval8)),
                 );
->>>>>>> 362f2f64
             }
 
             if let Some(selector) = index.cs.foreign_field_add_selector_poly.as_ref() {
@@ -745,7 +733,6 @@
                 }
             }
 
-<<<<<<< HEAD
             // foreign field addition
             {
                 if index.cs.foreign_field_add_selector_poly.is_some() {
@@ -757,8 +744,6 @@
                 }
             }
 
-=======
->>>>>>> 362f2f64
             // lookup
             {
                 if let Some(lcs) = index.cs.lookup_constraint_system.as_ref() {
