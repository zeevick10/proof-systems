--- conflicted
+++ resolved
@@ -45,10 +45,6 @@
     }
 
     let (endo_q, endo_r) = endos::<Other>();
-<<<<<<< HEAD
-    let index = new_index_for_test(gates, vec![], PUBLIC);
-=======
->>>>>>> 1361947c
 
     let mut witness: [Vec<F>; COLUMNS] =
         array_init(|_| vec![F::zero(); rows_per_scalar * num_scalars]);
