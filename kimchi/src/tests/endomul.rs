--- conflicted
+++ resolved
@@ -36,13 +36,6 @@
     for s in 0..num_scalars {
         for i in 0..chunks {
             let row = rows_per_scalar * s + i;
-<<<<<<< HEAD
-            gates.push(CircuitGate::new(GateType::EndoMul, Wire::new(row), vec![]));
-        }
-
-        let row = rows_per_scalar * s + chunks;
-        gates.push(CircuitGate::new(GateType::Zero, Wire::new(row), vec![]));
-=======
             gates.push(CircuitGate::new(
                 GateType::EndoMul,
                 Wire::for_row(row),
@@ -52,7 +45,6 @@
 
         let row = rows_per_scalar * s + chunks;
         gates.push(CircuitGate::new(GateType::Zero, Wire::for_row(row), vec![]));
->>>>>>> 5332835a
     }
 
     let (endo_q, endo_r) = endos::<Other>();
