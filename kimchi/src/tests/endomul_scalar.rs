use crate::{
    circuits::{
        gate::{CircuitGate, GateType},
        polynomials::endomul_scalar,
        wires::*,
    },
    prover::ProverProof,
    prover_index::testing::new_index_for_test,
    verifier::verify,
};
use ark_ff::{BigInteger, BitIteratorLE, PrimeField, UniformRand};
use array_init::array_init;
use colored::Colorize;
use commitment_dlog::{commitment::CommitmentCurve, srs::endos};
use groupmap::GroupMap;
use mina_curves::pasta::{
    fp::Fp as F,
    vesta::{Affine, VestaParameters},
};
use oracle::{
    constants::PlonkSpongeConstantsKimchi,
    sponge::{DefaultFqSponge, DefaultFrSponge, ScalarChallenge},
};
use rand::{rngs::StdRng, SeedableRng};
use std::time::Instant;

const PUBLIC: usize = 0;

type SpongeParams = PlonkSpongeConstantsKimchi;
type BaseSponge = DefaultFqSponge<VestaParameters, SpongeParams>;
type ScalarSponge = DefaultFrSponge<F, SpongeParams>;

#[test]
fn endomul_scalar_test() {
    let bits_per_row = 2 * 8;
    let num_bits = 128;
    let rows_per_scalar = num_bits / bits_per_row;

    let num_scalars = 100;

    assert_eq!(num_bits % bits_per_row, 0);

    let mut gates = vec![];

    for s in 0..num_scalars {
        for i in 0..rows_per_scalar {
            let row = rows_per_scalar * s + i;
            gates.push(CircuitGate {
                typ: GateType::EndoMulScalar,
                wires: Wire::new(row),
                coeffs: vec![],
            });
        }
    }

<<<<<<< HEAD
    let cs =
        ConstraintSystem::<F>::create(gates, vec![], fp_sponge_params, vec![], PUBLIC).unwrap();
    let _n = cs.domain.d1.size as usize;

    let mut srs = SRS::create(cs.domain.d1.size as usize);
    srs.add_lagrange_basis(cs.domain.d1);

    let fq_sponge_params = oracle::pasta::fq::params();
    let (endo_q, _endo_r) = endos::<Other>();
=======
    let index = new_index_for_test(gates, PUBLIC);
>>>>>>> bbc4c773
    let (_, endo_scalar_coeff) = endos::<Affine>();

    let mut witness: [Vec<F>; COLUMNS] = array_init(|_| vec![]);

    let verifier_index = index.verifier_index();
    let group_map = <Affine as CommitmentCurve>::Map::setup();

    let rng = &mut StdRng::from_seed([0; 32]);

    //let start = Instant::now();
    for _ in 0..num_scalars {
        let x = {
            let bits_lsb: Vec<_> = BitIteratorLE::new(F::rand(rng).into_repr())
                .take(num_bits)
                .collect();
            F::from_repr(<F as PrimeField>::BigInt::from_bits_le(&bits_lsb[..])).unwrap()
        };

        assert_eq!(
            ScalarChallenge(x).to_field(&endo_scalar_coeff),
            endomul_scalar::gen_witness(&mut witness, x, endo_scalar_coeff, num_bits)
        );
    }

    let start = Instant::now();
    let proof =
        ProverProof::create::<BaseSponge, ScalarSponge>(&group_map, witness, &index).unwrap();
    println!("{}{:?}", "Prover time: ".yellow(), start.elapsed());

    let start = Instant::now();
    match verify::<Affine, BaseSponge, ScalarSponge>(&group_map, &verifier_index, &proof) {
        Err(error) => panic!("Failure verifying the prover's proofs in batch: {}", error),
        Ok(_) => {
            println!("{}{:?}", "Verifier time: ".yellow(), start.elapsed());
        }
    }
}<|MERGE_RESOLUTION|>--- conflicted
+++ resolved
@@ -53,19 +53,7 @@
         }
     }
 
-<<<<<<< HEAD
-    let cs =
-        ConstraintSystem::<F>::create(gates, vec![], fp_sponge_params, vec![], PUBLIC).unwrap();
-    let _n = cs.domain.d1.size as usize;
-
-    let mut srs = SRS::create(cs.domain.d1.size as usize);
-    srs.add_lagrange_basis(cs.domain.d1);
-
-    let fq_sponge_params = oracle::pasta::fq::params();
-    let (endo_q, _endo_r) = endos::<Other>();
-=======
-    let index = new_index_for_test(gates, PUBLIC);
->>>>>>> bbc4c773
+    let index = new_index_for_test(gates, vec![], PUBLIC);
     let (_, endo_scalar_coeff) = endos::<Affine>();
 
     let mut witness: [Vec<F>; COLUMNS] = array_init(|_| vec![]);
