//! Test Framework

use crate::circuits::lookup::runtime_tables::{RuntimeTable, RuntimeTableCfg};
use crate::circuits::lookup::tables::LookupTable;
use crate::circuits::{gate::CircuitGate, wires::COLUMNS};
<<<<<<< HEAD
use crate::proof::{Challenge, ProverProof};
use crate::prover_index::testing::{new_index_for_test, new_index_for_test_with_lookups};
=======
use crate::proof::ProverProof;
use crate::prover_index::testing::new_index_for_test_with_lookups;
use crate::prover_index::ProverIndex;
>>>>>>> 72e670cd
use crate::verifier::verify;
use crate::verifier_index::VerifierIndex;
use ark_ff::PrimeField;
use commitment_dlog::commitment::CommitmentCurve;
use commitment_dlog::PolyComm;
use groupmap::GroupMap;
use mina_curves::pasta::{
    fp::Fp,
    vesta::{Affine, VestaParameters},
};
use num_bigint::BigUint;
use oracle::{
    constants::PlonkSpongeConstantsKimchi,
    sponge::{DefaultFqSponge, DefaultFrSponge},
};
use std::mem;
use std::time::Instant;

// aliases

type SpongeParams = PlonkSpongeConstantsKimchi;
type BaseSponge = DefaultFqSponge<VestaParameters, SpongeParams>;
type ScalarSponge = DefaultFrSponge<Fp, SpongeParams>;

#[derive(Default)]
pub(crate) struct TestFramework {
    gates: Option<Vec<CircuitGate<Fp>>>,
    witness: Option<[Vec<Fp>; COLUMNS]>,
    public_inputs: Vec<Fp>,
    lookup_tables: Vec<LookupTable<Fp>>,
    runtime_tables_setup: Option<Vec<RuntimeTableCfg<Fp>>>,
    runtime_tables: Vec<RuntimeTable<Fp>>,
    recursion: Vec<(Vec<Fp>, PolyComm<Affine>)>,

    prover_index: Option<ProverIndex<Affine>>,
    verifier_index: Option<VerifierIndex<Affine>>,
}

pub(crate) struct TestRunner(TestFramework);

impl TestFramework {
    #[must_use]
    pub(crate) fn gates(mut self, gates: Vec<CircuitGate<Fp>>) -> Self {
        self.gates = Some(gates);
        self
    }

    #[must_use]
    pub(crate) fn witness(mut self, witness: [Vec<Fp>; COLUMNS]) -> Self {
        self.witness = Some(witness);
        self
    }

    #[must_use]
    pub(crate) fn public_inputs(mut self, public_inputs: Vec<Fp>) -> Self {
        self.public_inputs = public_inputs;
        self
    }

    #[must_use]
    pub(crate) fn lookup_tables(mut self, lookup_tables: Vec<LookupTable<Fp>>) -> Self {
        self.lookup_tables = lookup_tables;
        self
    }

    #[must_use]
    pub(crate) fn runtime_tables_setup(
        mut self,
        runtime_tables_setup: Vec<RuntimeTableCfg<Fp>>,
    ) -> Self {
        self.runtime_tables_setup = Some(runtime_tables_setup);
        self
    }

    /// creates the indexes
    #[must_use]
    pub(crate) fn setup(mut self) -> TestRunner {
        let start = Instant::now();

<<<<<<< HEAD
        // verify the circuit satisfiability by the computed witness
        index.cs.verify(&witness, public).unwrap();

        // previous opening for recursion
        let rng = &mut StdRng::from_seed([0u8; 32]);
        let prev_challenges = {
            let k = math::ceil_log2(index.srs.g.len());
            let chals: Vec<_> = (0..k).map(|_| Fp::rand(rng)).collect();
            let comm = {
                let coeffs = b_poly_coefficients(&chals);
                let b = DensePolynomial::from_coefficients_vec(coeffs);
                index.srs.commit_non_hiding(&b, None)
            };
            Challenge::new(chals, comm)
        };
=======
        let lookup_tables = mem::replace(&mut self.lookup_tables, vec![]);
        let runtime_tables_setup = mem::replace(&mut self.runtime_tables_setup, None);
>>>>>>> 72e670cd

        let index = new_index_for_test_with_lookups(
            self.gates.take().unwrap(),
            self.public_inputs.len(),
            lookup_tables,
            runtime_tables_setup,
        );
        println!(
            "- time to create prover index: {:?}s",
            start.elapsed().as_secs()
        );

        self.verifier_index = Some(index.verifier_index());
        self.prover_index = Some(index);

        TestRunner(self)
    }
}

impl TestRunner {
    #[must_use]
    pub(crate) fn runtime_tables(mut self, runtime_tables: Vec<RuntimeTable<Fp>>) -> Self {
        self.0.runtime_tables = runtime_tables;
        self
    }

    #[must_use]
    pub(crate) fn recursion(mut self, recursion: Vec<(Vec<Fp>, PolyComm<Affine>)>) -> Self {
        self.0.recursion = recursion;
        self
    }

    pub(crate) fn prover_index(&self) -> &ProverIndex<Affine> {
        self.0.prover_index.as_ref().unwrap()
    }

    /// Create and verify a proof
    pub(crate) fn prove_and_verify(self) {
        let prover = self.0.prover_index.unwrap();
        let witness = self.0.witness.unwrap();

        // verify the circuit satisfiability by the computed witness
        prover.cs.verify(&witness, &self.0.public_inputs).unwrap();

        // add the proof to the batch
        let start = Instant::now();

        let group_map = <Affine as CommitmentCurve>::Map::setup();

        let proof = ProverProof::create_recursive::<BaseSponge, ScalarSponge>(
            &group_map,
            witness,
            &self.0.runtime_tables,
            &prover,
            self.0.recursion,
        )
        .unwrap();
        println!("- time to create proof: {:?}s", start.elapsed().as_secs());

        // verify the proof
        let start = Instant::now();
        verify::<Affine, BaseSponge, ScalarSponge>(
            &group_map,
            &self.0.verifier_index.unwrap(),
            &proof,
        )
        .unwrap();
        println!("- time to verify: {}ms", start.elapsed().as_millis());
    }
}

pub fn print_witness<F>(cols: &[Vec<F>; COLUMNS], start_row: usize, end_row: usize)
where
    F: PrimeField,
{
    let rows = cols[0].len();
    if start_row > rows || end_row > rows {
        panic!("start_row and end_row are supposed to be in [0, {rows}]");
    }

    for row in start_row..end_row {
        let mut line = "| ".to_string();
        for col in cols {
            let bigint: BigUint = col[row].into();
            line.push_str(&format!("{} | ", bigint));
        }
        println!("{line}");
    }
}<|MERGE_RESOLUTION|>--- conflicted
+++ resolved
@@ -3,19 +3,13 @@
 use crate::circuits::lookup::runtime_tables::{RuntimeTable, RuntimeTableCfg};
 use crate::circuits::lookup::tables::LookupTable;
 use crate::circuits::{gate::CircuitGate, wires::COLUMNS};
-<<<<<<< HEAD
-use crate::proof::{Challenge, ProverProof};
-use crate::prover_index::testing::{new_index_for_test, new_index_for_test_with_lookups};
-=======
-use crate::proof::ProverProof;
+use crate::proof::{ProverProof, RecursionChallenge};
 use crate::prover_index::testing::new_index_for_test_with_lookups;
 use crate::prover_index::ProverIndex;
->>>>>>> 72e670cd
 use crate::verifier::verify;
 use crate::verifier_index::VerifierIndex;
 use ark_ff::PrimeField;
 use commitment_dlog::commitment::CommitmentCurve;
-use commitment_dlog::PolyComm;
 use groupmap::GroupMap;
 use mina_curves::pasta::{
     fp::Fp,
@@ -43,7 +37,7 @@
     lookup_tables: Vec<LookupTable<Fp>>,
     runtime_tables_setup: Option<Vec<RuntimeTableCfg<Fp>>>,
     runtime_tables: Vec<RuntimeTable<Fp>>,
-    recursion: Vec<(Vec<Fp>, PolyComm<Affine>)>,
+    recursion: Vec<RecursionChallenge<Affine>>,
 
     prover_index: Option<ProverIndex<Affine>>,
     verifier_index: Option<VerifierIndex<Affine>>,
@@ -90,26 +84,8 @@
     pub(crate) fn setup(mut self) -> TestRunner {
         let start = Instant::now();
 
-<<<<<<< HEAD
-        // verify the circuit satisfiability by the computed witness
-        index.cs.verify(&witness, public).unwrap();
-
-        // previous opening for recursion
-        let rng = &mut StdRng::from_seed([0u8; 32]);
-        let prev_challenges = {
-            let k = math::ceil_log2(index.srs.g.len());
-            let chals: Vec<_> = (0..k).map(|_| Fp::rand(rng)).collect();
-            let comm = {
-                let coeffs = b_poly_coefficients(&chals);
-                let b = DensePolynomial::from_coefficients_vec(coeffs);
-                index.srs.commit_non_hiding(&b, None)
-            };
-            Challenge::new(chals, comm)
-        };
-=======
         let lookup_tables = mem::replace(&mut self.lookup_tables, vec![]);
         let runtime_tables_setup = mem::replace(&mut self.runtime_tables_setup, None);
->>>>>>> 72e670cd
 
         let index = new_index_for_test_with_lookups(
             self.gates.take().unwrap(),
@@ -137,7 +113,7 @@
     }
 
     #[must_use]
-    pub(crate) fn recursion(mut self, recursion: Vec<(Vec<Fp>, PolyComm<Affine>)>) -> Self {
+    pub(crate) fn recursion(mut self, recursion: Vec<RecursionChallenge<Affine>>) -> Self {
         self.0.recursion = recursion;
         self
     }
