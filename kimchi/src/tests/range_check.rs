--- conflicted
+++ resolved
@@ -70,16 +70,12 @@
 
     // Generic witness verification test
     assert_eq!(
-<<<<<<< HEAD
         index.cs.gates[0].verify_witness::<Vesta>(
             0,
             &witness,
             &index.cs,
-            &witness[0][0..index.cs.public].to_vec()
-        ),
-=======
-        cs.gates[0].verify_witness::<Vesta>(0, &witness, &cs, &witness[0][0..cs.public]),
->>>>>>> f0d4ed15
+            &witness[0][0..index.cs.public]
+        ),
         Ok(())
     );
 
@@ -91,16 +87,12 @@
 
     // Generic witness verification test
     assert_eq!(
-<<<<<<< HEAD
         index.cs.gates[1].verify_witness::<Vesta>(
             1,
             &witness,
             &index.cs,
-            &witness[0][0..index.cs.public].to_vec()
-        ),
-=======
-        cs.gates[1].verify_witness::<Vesta>(1, &witness, &cs, &witness[0][0..cs.public]),
->>>>>>> f0d4ed15
+            &witness[0][0..index.cs.public]
+        ),
         Ok(())
     );
 }
@@ -118,16 +110,12 @@
 
     // Generic witness verification test
     assert_eq!(
-<<<<<<< HEAD
         index.cs.gates[0].verify_witness::<Vesta>(
             0,
             &witness,
             &index.cs,
-            &witness[0][0..index.cs.public].to_vec()
-        ),
-=======
-        cs.gates[0].verify_witness::<Vesta>(0, &witness, &cs, &witness[0][0..cs.public]),
->>>>>>> f0d4ed15
+            &witness[0][0..index.cs.public]
+        ),
         Err(CircuitGateError::Constraint(GateType::RangeCheck0, 8))
     );
 
@@ -139,16 +127,12 @@
 
     // Generic witness verification test
     assert_eq!(
-<<<<<<< HEAD
         index.cs.gates[1].verify_witness::<Vesta>(
             1,
             &witness,
             &index.cs,
-            &witness[0][0..index.cs.public].to_vec()
-        ),
-=======
-        cs.gates[1].verify_witness::<Vesta>(1, &witness, &cs, &witness[0][0..cs.public]),
->>>>>>> f0d4ed15
+            &witness[0][0..index.cs.public]
+        ),
         Err(CircuitGateError::Constraint(GateType::RangeCheck0, 8))
     );
 }
@@ -174,16 +158,12 @@
 
     // Generic witness verification test
     assert_eq!(
-<<<<<<< HEAD
         index.cs.gates[0].verify_witness::<Vesta>(
             0,
             &witness,
             &index.cs,
-            &witness[0][0..index.cs.public].to_vec()
-        ),
-=======
-        cs.gates[0].verify_witness::<Vesta>(0, &witness, &cs, &witness[0][0..cs.public]),
->>>>>>> f0d4ed15
+            &witness[0][0..index.cs.public]
+        ),
         Ok(())
     );
 
@@ -195,16 +175,12 @@
 
     // Generic witness verification test
     assert_eq!(
-<<<<<<< HEAD
         index.cs.gates[1].verify_witness::<Vesta>(
             1,
             &witness,
             &index.cs,
-            &witness[0][0..index.cs.public].to_vec()
-        ),
-=======
-        cs.gates[1].verify_witness::<Vesta>(1, &witness, &cs, &witness[0][0..cs.public]),
->>>>>>> f0d4ed15
+            &witness[0][0..index.cs.public]
+        ),
         Ok(())
     );
 
@@ -225,16 +201,12 @@
 
     // Generic witness verification test
     assert_eq!(
-<<<<<<< HEAD
         index.cs.gates[0].verify_witness::<Vesta>(
             0,
             &witness,
             &index.cs,
-            &witness[0][0..index.cs.public].to_vec()
-        ),
-=======
-        cs.gates[0].verify_witness::<Vesta>(0, &witness, &cs, &witness[0][0..cs.public]),
->>>>>>> f0d4ed15
+            &witness[0][0..index.cs.public]
+        ),
         Ok(())
     );
 
@@ -246,16 +218,12 @@
 
     // Generic witness verification test
     assert_eq!(
-<<<<<<< HEAD
         index.cs.gates[1].verify_witness::<Vesta>(
             1,
             &witness,
             &index.cs,
-            &witness[0][0..index.cs.public].to_vec()
-        ),
-=======
-        cs.gates[1].verify_witness::<Vesta>(1, &witness, &cs, &witness[0][0..cs.public]),
->>>>>>> f0d4ed15
+            &witness[0][0..index.cs.public]
+        ),
         Ok(())
     );
 }
@@ -315,16 +283,12 @@
 
     // Generic witness verification test
     assert_eq!(
-<<<<<<< HEAD
         index.cs.gates[0].verify_witness::<Vesta>(
             0,
             &witness,
             &index.cs,
-            &witness[0][0..index.cs.public].to_vec()
-        ),
-=======
-        cs.gates[0].verify_witness::<Vesta>(0, &witness, &cs, &witness[0][0..cs.public]),
->>>>>>> f0d4ed15
+            &witness[0][0..index.cs.public]
+        ),
         Err(CircuitGateError::Constraint(GateType::RangeCheck0, 1))
     );
 
@@ -339,16 +303,12 @@
 
     // Generic witness verification test
     assert_eq!(
-<<<<<<< HEAD
         index.cs.gates[1].verify_witness::<Vesta>(
             1,
             &witness,
             &index.cs,
-            &witness[0][0..index.cs.public].to_vec()
-        ),
-=======
-        cs.gates[1].verify_witness::<Vesta>(1, &witness, &cs, &witness[0][0..cs.public]),
->>>>>>> f0d4ed15
+            &witness[0][0..index.cs.public]
+        ),
         Err(CircuitGateError::Constraint(GateType::RangeCheck0, 2))
     );
 }
@@ -371,16 +331,12 @@
 
     // Generic witness verification test
     assert_eq!(
-<<<<<<< HEAD
         index.cs.gates[0].verify_witness::<Vesta>(
             0,
             &witness,
             &index.cs,
-            &witness[0][0..index.cs.public].to_vec()
-        ),
-=======
-        cs.gates[0].verify_witness::<Vesta>(0, &witness, &cs, &witness[0][0..cs.public]),
->>>>>>> f0d4ed15
+            &witness[0][0..index.cs.public]
+        ),
         Ok(())
     );
 
@@ -398,16 +354,12 @@
 
     // Generic witness verification test
     assert_eq!(
-<<<<<<< HEAD
         index.cs.gates[0].verify_witness::<Vesta>(
             0,
             &witness,
             &index.cs,
-            &witness[0][0..index.cs.public].to_vec()
-        ),
-=======
-        cs.gates[0].verify_witness::<Vesta>(0, &witness, &cs, &witness[0][0..cs.public]),
->>>>>>> f0d4ed15
+            &witness[0][0..index.cs.public]
+        ),
         Ok(())
     );
 
@@ -425,16 +377,12 @@
 
     // Generic witness verification test
     assert_eq!(
-<<<<<<< HEAD
         index.cs.gates[0].verify_witness::<Vesta>(
             0,
             &witness,
             &index.cs,
-            &witness[0][0..index.cs.public].to_vec()
-        ),
-=======
-        cs.gates[0].verify_witness::<Vesta>(0, &witness, &cs, &witness[0][0..cs.public]),
->>>>>>> f0d4ed15
+            &witness[0][0..index.cs.public]
+        ),
         Ok(())
     );
 
@@ -452,16 +400,12 @@
 
     // Generic witness verification test
     assert_eq!(
-<<<<<<< HEAD
         index.cs.gates[0].verify_witness::<Vesta>(
             0,
             &witness,
             &index.cs,
-            &witness[0][0..index.cs.public].to_vec()
-        ),
-=======
-        cs.gates[0].verify_witness::<Vesta>(0, &witness, &cs, &witness[0][0..cs.public]),
->>>>>>> f0d4ed15
+            &witness[0][0..index.cs.public]
+        ),
         Ok(())
     );
 }
@@ -484,16 +428,12 @@
 
     // Generic witness verification test
     assert_eq!(
-<<<<<<< HEAD
         index.cs.gates[1].verify_witness::<Vesta>(
             1,
             &witness,
             &index.cs,
-            &witness[0][0..index.cs.public].to_vec()
-        ),
-=======
-        cs.gates[1].verify_witness::<Vesta>(1, &witness, &cs, &witness[0][0..cs.public]),
->>>>>>> f0d4ed15
+            &witness[0][0..index.cs.public]
+        ),
         Ok(())
     );
 
@@ -511,16 +451,12 @@
 
     // Generic witness verification test
     assert_eq!(
-<<<<<<< HEAD
         index.cs.gates[1].verify_witness::<Vesta>(
             1,
             &witness,
             &index.cs,
-            &witness[0][0..index.cs.public].to_vec()
-        ),
-=======
-        cs.gates[1].verify_witness::<Vesta>(1, &witness, &cs, &witness[0][0..cs.public]),
->>>>>>> f0d4ed15
+            &witness[0][0..index.cs.public]
+        ),
         Ok(())
     );
 
@@ -538,16 +474,12 @@
 
     // Generic witness verification test
     assert_eq!(
-<<<<<<< HEAD
         index.cs.gates[1].verify_witness::<Vesta>(
             1,
             &witness,
             &index.cs,
-            &witness[0][0..index.cs.public].to_vec()
-        ),
-=======
-        cs.gates[1].verify_witness::<Vesta>(1, &witness, &cs, &witness[0][0..cs.public]),
->>>>>>> f0d4ed15
+            &witness[0][0..index.cs.public]
+        ),
         Ok(())
     );
 
@@ -565,16 +497,12 @@
 
     // Generic witness verification test
     assert_eq!(
-<<<<<<< HEAD
         index.cs.gates[1].verify_witness::<Vesta>(
             1,
             &witness,
             &index.cs,
-            &witness[0][0..index.cs.public].to_vec()
-        ),
-=======
-        cs.gates[1].verify_witness::<Vesta>(1, &witness, &cs, &witness[0][0..cs.public]),
->>>>>>> f0d4ed15
+            &witness[0][0..index.cs.public]
+        ),
         Ok(())
     );
 }
@@ -597,16 +525,12 @@
 
     // Generic witness verification test
     assert_eq!(
-<<<<<<< HEAD
         index.cs.gates[0].verify_witness::<Vesta>(
             0,
             &witness,
             &index.cs,
-            &witness[0][0..index.cs.public].to_vec()
-        ),
-=======
-        cs.gates[0].verify_witness::<Vesta>(0, &witness, &cs, &witness[0][0..cs.public]),
->>>>>>> f0d4ed15
+            &witness[0][0..index.cs.public]
+        ),
         Err(CircuitGateError::Constraint(GateType::RangeCheck0, 8))
     );
 
@@ -624,16 +548,12 @@
 
     // Generic witness verification test
     assert_eq!(
-<<<<<<< HEAD
         index.cs.gates[0].verify_witness::<Vesta>(
             0,
             &witness,
             &index.cs,
-            &witness[0][0..index.cs.public].to_vec()
-        ),
-=======
-        cs.gates[0].verify_witness::<Vesta>(0, &witness, &cs, &witness[0][0..cs.public]),
->>>>>>> f0d4ed15
+            &witness[0][0..index.cs.public]
+        ),
         Err(CircuitGateError::Constraint(GateType::RangeCheck0, 8))
     );
 }
@@ -656,16 +576,12 @@
 
     // Generic witness verification test
     assert_eq!(
-<<<<<<< HEAD
         index.cs.gates[1].verify_witness::<Vesta>(
             1,
             &witness,
             &index.cs,
-            &witness[0][0..index.cs.public].to_vec()
-        ),
-=======
-        cs.gates[1].verify_witness::<Vesta>(1, &witness, &cs, &witness[0][0..cs.public]),
->>>>>>> f0d4ed15
+            &witness[0][0..index.cs.public]
+        ),
         Err(CircuitGateError::Constraint(GateType::RangeCheck0, 8))
     );
 
@@ -683,16 +599,12 @@
 
     // Generic witness verification test
     assert_eq!(
-<<<<<<< HEAD
         index.cs.gates[1].verify_witness::<Vesta>(
             1,
             &witness,
             &index.cs,
-            &witness[0][0..index.cs.public].to_vec()
-        ),
-=======
-        cs.gates[1].verify_witness::<Vesta>(1, &witness, &cs, &witness[0][0..cs.public]),
->>>>>>> f0d4ed15
+            &witness[0][0..index.cs.public]
+        ),
         Err(CircuitGateError::Constraint(GateType::RangeCheck0, 8))
     );
 }
@@ -721,13 +633,8 @@
                 index.cs.gates[row].verify_witness::<Vesta>(
                     row,
                     &witness,
-<<<<<<< HEAD
                     &index.cs,
-                    &witness[0][0..index.cs.public].to_vec()
-=======
-                    &cs,
-                    &witness[0][0..cs.public]
->>>>>>> f0d4ed15
+                    &witness[0][0..index.cs.public]
                 ),
                 Ok(())
             );
@@ -747,13 +654,8 @@
                 index.cs.gates[row].verify_witness::<Vesta>(
                     row,
                     &witness,
-<<<<<<< HEAD
                     &index.cs,
-                    &witness[0][0..index.cs.public].to_vec()
-=======
-                    &cs,
-                    &witness[0][0..cs.public]
->>>>>>> f0d4ed15
+                    &witness[0][0..index.cs.public]
                 ),
                 Err(CircuitGateError::CopyConstraint {
                     typ: index.cs.gates[row].typ,
@@ -847,16 +749,12 @@
 
     // Generic witness verification test
     assert_eq!(
-<<<<<<< HEAD
         index.cs.gates[2].verify_witness::<Vesta>(
             2,
             &witness,
             &index.cs,
-            &witness[0][0..index.cs.public].to_vec()
-        ),
-=======
-        cs.gates[2].verify_witness::<Vesta>(2, &witness, &cs, &witness[0][0..cs.public]),
->>>>>>> f0d4ed15
+            &witness[0][0..index.cs.public]
+        ),
         Ok(())
     );
 }
@@ -874,16 +772,12 @@
 
     // Generic witness verification test
     assert_eq!(
-<<<<<<< HEAD
         index.cs.gates[2].verify_witness::<Vesta>(
             2,
             &witness,
             &index.cs,
-            &witness[0][0..index.cs.public].to_vec()
-        ),
-=======
-        cs.gates[2].verify_witness::<Vesta>(2, &witness, &cs, &witness[0][0..cs.public]),
->>>>>>> f0d4ed15
+            &witness[0][0..index.cs.public]
+        ),
         Err(CircuitGateError::Constraint(GateType::RangeCheck1, 20))
     );
 }
@@ -909,16 +803,12 @@
 
     // Generic witness verification test
     assert_eq!(
-<<<<<<< HEAD
         index.cs.gates[2].verify_witness::<Vesta>(
             2,
             &witness,
             &index.cs,
-            &witness[0][0..index.cs.public].to_vec()
-        ),
-=======
-        cs.gates[2].verify_witness::<Vesta>(2, &witness, &cs, &witness[0][0..cs.public]),
->>>>>>> f0d4ed15
+            &witness[0][0..index.cs.public]
+        ),
         Ok(())
     );
 
@@ -939,16 +829,12 @@
 
     // Generic witness verification test
     assert_eq!(
-<<<<<<< HEAD
         index.cs.gates[2].verify_witness::<Vesta>(
             2,
             &witness,
             &index.cs,
-            &witness[0][0..index.cs.public].to_vec()
-        ),
-=======
-        cs.gates[2].verify_witness::<Vesta>(2, &witness, &cs, &witness[0][0..cs.public]),
->>>>>>> f0d4ed15
+            &witness[0][0..index.cs.public]
+        ),
         Ok(())
     );
 }
@@ -977,16 +863,12 @@
 
     // Generic witness verification test
     assert_eq!(
-<<<<<<< HEAD
         index.cs.gates[2].verify_witness::<Vesta>(
             2,
             &witness,
             &index.cs,
-            &witness[0][0..index.cs.public].to_vec()
-        ),
-=======
-        cs.gates[2].verify_witness::<Vesta>(2, &witness, &cs, &witness[0][0..cs.public]),
->>>>>>> f0d4ed15
+            &witness[0][0..index.cs.public]
+        ),
         Err(CircuitGateError::Constraint(GateType::RangeCheck1, 20))
     );
 
@@ -1010,16 +892,12 @@
 
     // Generic witness verification test
     assert_eq!(
-<<<<<<< HEAD
         index.cs.gates[2].verify_witness::<Vesta>(
             2,
             &witness,
             &index.cs,
-            &witness[0][0..index.cs.public].to_vec()
-        ),
-=======
-        cs.gates[2].verify_witness::<Vesta>(2, &witness, &cs, &witness[0][0..cs.public]),
->>>>>>> f0d4ed15
+            &witness[0][0..index.cs.public]
+        ),
         Err(CircuitGateError::Constraint(GateType::RangeCheck1, 8))
     );
 }
@@ -1042,16 +920,12 @@
 
     // Generic witness verification test
     assert_eq!(
-<<<<<<< HEAD
         index.cs.gates[2].verify_witness::<Vesta>(
             2,
             &witness,
             &index.cs,
-            &witness[0][0..index.cs.public].to_vec()
-        ),
-=======
-        cs.gates[2].verify_witness::<Vesta>(2, &witness, &cs, &witness[0][0..cs.public]),
->>>>>>> f0d4ed15
+            &witness[0][0..index.cs.public]
+        ),
         Ok(())
     );
 
@@ -1069,16 +943,12 @@
 
     // Generic witness verification test
     assert_eq!(
-<<<<<<< HEAD
         index.cs.gates[2].verify_witness::<Vesta>(
             2,
             &witness,
             &index.cs,
-            &witness[0][0..index.cs.public].to_vec()
-        ),
-=======
-        cs.gates[2].verify_witness::<Vesta>(2, &witness, &cs, &witness[0][0..cs.public]),
->>>>>>> f0d4ed15
+            &witness[0][0..index.cs.public]
+        ),
         Ok(())
     );
 
@@ -1096,16 +966,12 @@
 
     // Generic witness verification test
     assert_eq!(
-<<<<<<< HEAD
         index.cs.gates[2].verify_witness::<Vesta>(
             2,
             &witness,
             &index.cs,
-            &witness[0][0..index.cs.public].to_vec()
-        ),
-=======
-        cs.gates[2].verify_witness::<Vesta>(2, &witness, &cs, &witness[0][0..cs.public]),
->>>>>>> f0d4ed15
+            &witness[0][0..index.cs.public]
+        ),
         Ok(())
     );
 
@@ -1123,16 +989,12 @@
 
     // Generic witness verification test
     assert_eq!(
-<<<<<<< HEAD
         index.cs.gates[2].verify_witness::<Vesta>(
             2,
             &witness,
             &index.cs,
-            &witness[0][0..index.cs.public].to_vec()
-        ),
-=======
-        cs.gates[2].verify_witness::<Vesta>(2, &witness, &cs, &witness[0][0..cs.public]),
->>>>>>> f0d4ed15
+            &witness[0][0..index.cs.public]
+        ),
         Ok(())
     );
 }
@@ -1155,16 +1017,12 @@
 
     // Generic witness verification test
     assert_eq!(
-<<<<<<< HEAD
         index.cs.gates[2].verify_witness::<Vesta>(
             2,
             &witness,
             &index.cs,
-            &witness[0][0..index.cs.public].to_vec()
-        ),
-=======
-        cs.gates[2].verify_witness::<Vesta>(2, &witness, &cs, &witness[0][0..cs.public]),
->>>>>>> f0d4ed15
+            &witness[0][0..index.cs.public]
+        ),
         Err(CircuitGateError::Constraint(GateType::RangeCheck1, 20))
     );
 
@@ -1182,16 +1040,12 @@
 
     // Generic witness verification test
     assert_eq!(
-<<<<<<< HEAD
         index.cs.gates[2].verify_witness::<Vesta>(
             2,
             &witness,
             &index.cs,
-            &witness[0][0..index.cs.public].to_vec()
-        ),
-=======
-        cs.gates[2].verify_witness::<Vesta>(2, &witness, &cs, &witness[0][0..cs.public]),
->>>>>>> f0d4ed15
+            &witness[0][0..index.cs.public]
+        ),
         Err(CircuitGateError::Constraint(GateType::RangeCheck1, 20))
     );
 }
@@ -1228,32 +1082,24 @@
             // Generic witness verification test
             // RangeCheck1's current row doesn't have any copy constraints
             assert_eq!(
-<<<<<<< HEAD
                 index.cs.gates[2].verify_witness::<Vesta>(
                     2,
                     &witness,
                     &index.cs,
-                    &witness[0][0..index.cs.public].to_vec()
+                    &witness[0][0..index.cs.public]
                 ),
-=======
-                cs.gates[2].verify_witness::<Vesta>(2, &witness, &cs, &witness[0][0..cs.public]),
->>>>>>> f0d4ed15
                 Ok(())
             );
 
             // Generic witness verification test
             // RangeCheck1's next row has copy constraints, but it's a Zero gate
             assert_eq!(
-<<<<<<< HEAD
                 index.cs.gates[3].verify_witness::<Vesta>(
                     3,
                     &witness,
                     &index.cs,
-                    &witness[0][0..index.cs.public].to_vec()
+                    &witness[0][0..index.cs.public]
                 ),
-=======
-                cs.gates[3].verify_witness::<Vesta>(3, &witness, &cs, &witness[0][0..cs.public]),
->>>>>>> f0d4ed15
                 Err(CircuitGateError::CopyConstraint {
                     typ: GateType::Zero,
                     src: Wire {
@@ -1393,16 +1239,12 @@
 
     // Generic witness verification test
     assert_eq!(
-<<<<<<< HEAD
         index.cs.gates[1].verify_witness::<Vesta>(
             1,
             &witness,
             &index.cs,
-            &witness[0][0..index.cs.public].to_vec()
-        ),
-=======
-        cs.gates[1].verify_witness::<Vesta>(1, &witness, &cs, &witness[0][0..cs.public]),
->>>>>>> f0d4ed15
+            &witness[0][0..index.cs.public]
+        ),
         Ok(())
     );
 
