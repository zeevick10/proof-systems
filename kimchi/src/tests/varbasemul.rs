--- conflicted
+++ resolved
@@ -14,10 +14,6 @@
     constants::PlonkSpongeConstantsKimchi,
     sponge::{DefaultFqSponge, DefaultFrSponge},
 };
-<<<<<<< HEAD
-use rand::{rngs::StdRng, SeedableRng};
-=======
->>>>>>> befc0ae7
 use std::{array, ops::Mul, time::Instant};
 
 type SpongeParams = PlonkSpongeConstantsKimchi;
