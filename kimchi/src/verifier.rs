--- conflicted
+++ resolved
@@ -452,9 +452,9 @@
                 )];
 
                 // generic
-<<<<<<< HEAD
                 {
-                    let mut alphas = all_alphas.get_alphas(ConstraintType::Gate, 2);
+                    let mut alphas =
+                        all_alphas.get_alphas(ConstraintType::Gate, generic::CONSTRAINTS);
                     let generic_scalars = &ConstraintSystem::gnrc_scalars(
                         &mut alphas,
                         &evals[0].w,
@@ -468,23 +468,6 @@
                     scalars.extend(generic_scalars);
                     commitments.extend(generic_com);
                 }
-=======
-                commitments.push(&index.coefficients_comm[MUL_COEFF]);
-                commitments.extend(
-                    index
-                        .coefficients_comm
-                        .iter()
-                        .take(GENERICS)
-                        .collect::<Vec<_>>(),
-                );
-                let alphas = all_alphas.get_alphas(ConstraintType::Gate, generic::CONSTRAINTS);
-                let (generic_scalars, _) =
-                    &ConstraintSystem::gnrc_scalars(alphas, &evals[0].w, evals[0].generic_selector);
-                scalars.extend(generic_scalars);
-
-                commitments.push(&index.coefficients_comm[CONSTANT_COEFF]);
-                scalars.push(evals[0].generic_selector);
->>>>>>> 2afebaee
 
                 // other gates are implemented using the expression framework
                 {
