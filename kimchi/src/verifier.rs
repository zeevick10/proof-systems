//! This module implements zk-proof batch verifier functionality.

use crate::{
    circuits::{
        argument::ArgumentType,
        constraints::ConstraintSystem,
        expr::{Column, Constants, PolishToken},
        gate::GateType,
        lookup::{lookups::LookupsUsed, tables::combine_table},
        polynomials::{generic, permutation},
        scalars::RandomOracles,
        wires::{COLUMNS, PERMUTS},
    },
    curve::KimchiCurve,
    error::VerifyError,
    oracles::OraclesResult,
    plonk_sponge::FrSponge,
    proof::{ProverProof, RecursionChallenge},
    verifier_index::VerifierIndex,
};
use ark_ff::{Field, One, PrimeField, Zero};
use ark_poly::{EvaluationDomain, Polynomial};
use commitment_dlog::commitment::{
    combined_inner_product, BatchEvaluationProof, Evaluation, PolyComm,
};
use itertools::izip;
use oracle::{sponge::ScalarChallenge, FqSponge};
use rand::thread_rng;

/// The result of a proof verification.
pub type Result<T> = std::result::Result<T, VerifyError>;

impl<G: KimchiCurve> ProverProof<G>
where
    G::BaseField: PrimeField,
{
    /// This function runs the random oracle argument
    ///
    /// # Errors
    ///
    /// Will give error if `commitment(s)` are invalid(missing or wrong length), or `proof` is verified as invalid.
    ///
    /// # Panics
    ///
    /// Will panic if `PolishToken` evaluation is invalid.
    pub fn oracles<
        EFqSponge: Clone + FqSponge<G::BaseField, G, G::ScalarField>,
        EFrSponge: FrSponge<G::ScalarField>,
    >(
        &self,
        index: &VerifierIndex<G>,
        public_comm: &PolyComm<G>,
    ) -> Result<OraclesResult<G, EFqSponge>> {
        //~
        //~ #### Fiat-Shamir argument
        //~
        //~ We run the following algorithm:
        //~
        let n = index.domain.size;
        let (_, endo_r) = G::endos();

        //~ 1. Setup the Fq-Sponge.
        let mut fq_sponge = EFqSponge::new(G::OtherCurve::sponge_params());

        //~ 1. Absorb the digest of the VerifierIndex.
        let verifier_index_digest = index.digest::<EFqSponge>();
        fq_sponge.absorb_fq(&[verifier_index_digest]);

        //~ 1. Absorb the commitments of the previous challenges with the Fq-sponge.
        for RecursionChallenge { comm, .. } in &self.prev_challenges {
            fq_sponge.absorb_g(&comm.unshifted);
        }

        //~ 1. Absorb the commitment of the public input polynomial with the Fq-Sponge.
        fq_sponge.absorb_g(&public_comm.unshifted);

        //~ 1. Absorb the commitments to the registers / witness columns with the Fq-Sponge.
        self.commitments
            .w_comm
            .iter()
            .for_each(|c| fq_sponge.absorb_g(&c.unshifted));

        //~ 1. If lookup is used:
        let joint_combiner = if let Some(l) = &index.lookup_index {
            let lookup_commits = self
                .commitments
                .lookup
                .as_ref()
                .ok_or(VerifyError::LookupCommitmentMissing)?;

            // if runtime is used, absorb the commitment
            if l.runtime_tables_selector.is_some() {
                let runtime_commit = lookup_commits
                    .runtime
                    .as_ref()
                    .ok_or(VerifyError::IncorrectRuntimeProof)?;
                fq_sponge.absorb_g(&runtime_commit.unshifted);
            }

            //~~ - If it involves queries to a multiple-column lookup table,
            //~~   then squeeze the Fq-Sponge to obtain the joint combiner challenge $j'$,
            //~~   otherwise set the joint combiner challenge $j'$ to $0$.
            let joint_lookup_used = matches!(l.lookup_used, LookupsUsed::Joint);
            let joint_combiner = if joint_lookup_used {
                fq_sponge.challenge()
            } else {
                G::ScalarField::zero()
            };

            //~~ - Derive the scalar joint combiner challenge $j$ from $j'$ using the endomorphism.
            //~~   (TODO: specify endomorphism)
            let joint_combiner = ScalarChallenge(joint_combiner);
            let joint_combiner_field = joint_combiner.to_field(endo_r);
            let joint_combiner = (joint_combiner, joint_combiner_field);

            //~~ - absorb the commitments to the sorted polynomials.
            for com in &lookup_commits.sorted {
                fq_sponge.absorb_g(&com.unshifted);
            }

            Some(joint_combiner)
        } else {
            None
        };

        //~ 1. Sample $\beta$ with the Fq-Sponge.
        let beta = fq_sponge.challenge();

        //~ 1. Sample $\gamma$ with the Fq-Sponge.
        let gamma = fq_sponge.challenge();

        //~ 1. If using lookup, absorb the commitment to the aggregation lookup polynomial.
        self.commitments.lookup.iter().for_each(|l| {
            fq_sponge.absorb_g(&l.aggreg.unshifted);
        });

        //~ 1. Absorb the commitment to the permutation trace with the Fq-Sponge.
        fq_sponge.absorb_g(&self.commitments.z_comm.unshifted);

        //~ 1. Sample $\alpha'$ with the Fq-Sponge.
        let alpha_chal = ScalarChallenge(fq_sponge.challenge());

        //~ 1. Derive $\alpha$ from $\alpha'$ using the endomorphism (TODO: details).
        let alpha = alpha_chal.to_field(endo_r);

        //~ 1. Enforce that the length of the $t$ commitment is of size `PERMUTS`.
        if self.commitments.t_comm.unshifted.len() != PERMUTS {
            return Err(VerifyError::IncorrectCommitmentLength("t"));
        }

        //~ 1. Absorb the commitment to the quotient polynomial $t$ into the argument.
        fq_sponge.absorb_g(&self.commitments.t_comm.unshifted);

        //~ 1. Sample $\zeta'$ with the Fq-Sponge.
        let zeta_chal = ScalarChallenge(fq_sponge.challenge());

        //~ 1. Derive $\zeta$ from $\zeta'$ using the endomorphism (TODO: specify).
        let zeta = zeta_chal.to_field(endo_r);

        //~ 1. Setup the Fr-Sponge.
        let digest = fq_sponge.clone().digest();
        let mut fr_sponge = EFrSponge::new(G::sponge_params());

        //~ 1. Squeeze the Fq-sponge and absorb the result with the Fr-Sponge.
        fr_sponge.absorb(&digest);

        // prepare some often used values
        let zeta1 = zeta.pow(&[n]);
        let zetaw = zeta * index.domain.group_gen;
        let evaluation_points = [zeta, zetaw];
        let powers_of_eval_points_for_chunks = [
            zeta.pow(&[index.max_poly_size as u64]),
            zetaw.pow(&[index.max_poly_size as u64]),
        ];

        //~ 1. Compute evaluations for the previous recursion challenges.
        let polys: Vec<(PolyComm<G>, _)> = self
            .prev_challenges
            .iter()
            .map(|challenge| {
                let evals = challenge.evals(
                    index.max_poly_size,
                    &evaluation_points,
                    &powers_of_eval_points_for_chunks,
                );
                let RecursionChallenge { chals: _, comm } = challenge;
                (comm.clone(), evals)
            })
            .collect();

        //~ 1. Absorb the previous recursion challenges.
        let prev_challenge_digest = {
            // Note: we absorb in a new sponge here to limit the scope in which we need the
            // more-expensive 'optional sponge'.
            let mut fr_sponge = EFrSponge::new(G::sponge_params());
            for RecursionChallenge { chals, .. } in &self.prev_challenges {
                fr_sponge.absorb_multiple(chals);
            }
            fr_sponge.digest()
        };
        fr_sponge.absorb(&prev_challenge_digest);

        // retrieve ranges for the powers of alphas
        let mut all_alphas = index.powers_of_alpha.clone();
        all_alphas.instantiate(alpha);

        // compute Lagrange base evaluation denominators
        let w: Vec<_> = index.domain.elements().take(self.public.len()).collect();

        let mut zeta_minus_x: Vec<_> = w.iter().map(|w| zeta - w).collect();

        w.iter()
            .take(self.public.len())
            .for_each(|w| zeta_minus_x.push(zetaw - w));

        ark_ff::fields::batch_inversion::<G::ScalarField>(&mut zeta_minus_x);

        //~ 1. Evaluate the negated public polynomial (if present) at $\zeta$ and $\zeta\omega$.
        //~
        //~    NOTE: this works only in the case when the poly segment size is not smaller than that of the domain.
        let public_evals = if self.public.is_empty() {
            [vec![G::ScalarField::zero()], vec![G::ScalarField::zero()]]
        } else {
            [
                vec![
                    (self
                        .public
                        .iter()
                        .zip(zeta_minus_x.iter())
                        .zip(index.domain.elements())
                        .map(|((p, l), w)| -*l * p * w)
                        .fold(G::ScalarField::zero(), |x, y| x + y))
                        * (zeta1 - G::ScalarField::one())
                        * index.domain.size_inv,
                ],
                vec![
                    (self
                        .public
                        .iter()
                        .zip(zeta_minus_x[self.public.len()..].iter())
                        .zip(index.domain.elements())
                        .map(|((p, l), w)| -*l * p * w)
                        .fold(G::ScalarField::zero(), |x, y| x + y))
                        * index.domain.size_inv
                        * (zetaw.pow(&[n as u64]) - G::ScalarField::one()),
                ],
            ]
        };

        //~ 1. Absorb the unique evaluation of ft: $ft(\zeta\omega)$.
        fr_sponge.absorb(&self.ft_eval1);

        //~ 1. Absorb all the polynomial evaluations in $\zeta$ and $\zeta\omega$:
        //~~ - the public polynomial
        //~~ - z
        //~~ - generic selector
        //~~ - poseidon selector
        //~~ - the 15 register/witness
        //~~ - 6 sigmas evaluations (the last one is not evaluated)
        fr_sponge.absorb_multiple(&public_evals[0]);
        fr_sponge.absorb_multiple(&public_evals[1]);
        fr_sponge.absorb_evaluations([&self.evals[0], &self.evals[1]]);

        //~ 1. Sample $v'$ with the Fr-Sponge.
        let v_chal = fr_sponge.challenge();

        //~ 1. Derive $v$ from $v'$ using the endomorphism (TODO: specify).
        let v = v_chal.to_field(endo_r);

        //~ 1. Sample $u'$ with the Fr-Sponge.
        let u_chal = fr_sponge.challenge();

        //~ 1. Derive $u$ from $u'$ using the endomorphism (TODO: specify).
        let u = u_chal.to_field(endo_r);

        //~ 1. Create a list of all polynomials that have an evaluation proof.

        let evals = vec![
            self.evals[0].combine(powers_of_eval_points_for_chunks[0]),
            self.evals[1].combine(powers_of_eval_points_for_chunks[1]),
        ];

        //~ 1. Compute the evaluation of $ft(\zeta)$.
        let ft_eval0 = {
            let zkp = index.zkpm().evaluate(&zeta);
            let zeta1m1 = zeta1 - G::ScalarField::one();

            let mut alpha_powers =
                all_alphas.get_alphas(ArgumentType::Permutation, permutation::CONSTRAINTS);
            let alpha0 = alpha_powers
                .next()
                .expect("missing power of alpha for permutation");
            let alpha1 = alpha_powers
                .next()
                .expect("missing power of alpha for permutation");
            let alpha2 = alpha_powers
                .next()
                .expect("missing power of alpha for permutation");

            let init = (evals[0].w[PERMUTS - 1] + gamma) * evals[1].z * alpha0 * zkp;
            let mut ft_eval0 = evals[0]
                .w
                .iter()
                .zip(evals[0].s.iter())
                .map(|(w, s)| (beta * s) + w + gamma)
                .fold(init, |x, y| x * y);

            ft_eval0 -= if public_evals[0].is_empty() {
                G::ScalarField::zero()
            } else {
                public_evals[0][0]
            };

            ft_eval0 -= evals[0]
                .w
                .iter()
                .zip(index.shift.iter())
                .map(|(w, s)| gamma + (beta * zeta * s) + w)
                .fold(alpha0 * zkp * evals[0].z, |x, y| x * y);

            let numerator = ((zeta1m1 * alpha1 * (zeta - index.w()))
                + (zeta1m1 * alpha2 * (zeta - G::ScalarField::one())))
                * (G::ScalarField::one() - evals[0].z);

            let denominator = (zeta - index.w()) * (zeta - G::ScalarField::one());
            let denominator = denominator.inverse().expect("negligible probability");

            ft_eval0 += numerator * denominator;

            let cs = Constants {
                alpha,
                beta,
                gamma,
                joint_combiner: joint_combiner.as_ref().map(|j| j.1),
                endo_coefficient: index.endo,
                mds: &G::sponge_params().mds,
                foreign_field_modulus: index.foreign_field_modulus.clone(),
                keccak_rotation_table: index.keccak_rotation_table,
            };
            ft_eval0 -= PolishToken::evaluate(
                &index.linearization.constant_term,
                index.domain,
                zeta,
                &evals,
                &cs,
            )
            .unwrap();

            ft_eval0
        };

        let combined_inner_product = {
            let ft_eval0 = vec![ft_eval0];
            let ft_eval1 = vec![self.ft_eval1];

            #[allow(clippy::type_complexity)]
            let mut es: Vec<(Vec<Vec<G::ScalarField>>, Option<usize>)> =
                polys.iter().map(|(_, e)| (e.clone(), None)).collect();
            es.push((public_evals.to_vec(), None));
            es.push((vec![ft_eval0, ft_eval1], None));
            es.push((
                self.evals.iter().map(|e| e.z.clone()).collect::<Vec<_>>(),
                None,
            ));
            es.push((
                self.evals
                    .iter()
                    .map(|e| e.generic_selector.clone())
                    .collect::<Vec<_>>(),
                None,
            ));
            es.push((
                self.evals
                    .iter()
                    .map(|e| e.poseidon_selector.clone())
                    .collect::<Vec<_>>(),
                None,
            ));
            es.extend(
                (0..COLUMNS)
                    .map(|c| {
                        (
                            self.evals
                                .iter()
                                .map(|e| e.w[c].clone())
                                .collect::<Vec<_>>(),
                            None,
                        )
                    })
                    .collect::<Vec<_>>(),
            );
            es.extend(
                (0..PERMUTS - 1)
                    .map(|c| {
                        (
                            self.evals
                                .iter()
                                .map(|e| e.s[c].clone())
                                .collect::<Vec<_>>(),
                            None,
                        )
                    })
                    .collect::<Vec<_>>(),
            );

            combined_inner_product(&evaluation_points, &v, &u, &es, index.srs().g.len())
        };

        let oracles = RandomOracles {
            joint_combiner,
            beta,
            gamma,
            alpha_chal,
            alpha,
            zeta,
            v,
            u,
            zeta_chal,
            v_chal,
            u_chal,
        };

        Ok(OraclesResult {
            fq_sponge,
            digest,
            oracles,
            all_alphas,
            public_evals,
            powers_of_eval_points_for_chunks,
            polys,
            zeta1,
            ft_eval0,
            combined_inner_product,
        })
    }
}

fn to_batch<'a, G, EFqSponge, EFrSponge>(
    index: &VerifierIndex<G>,
    proof: &'a ProverProof<G>,
) -> Result<BatchEvaluationProof<'a, G, EFqSponge>>
where
    G: KimchiCurve,
    G::BaseField: PrimeField,
    EFqSponge: Clone + FqSponge<G::BaseField, G, G::ScalarField>,
    EFrSponge: FrSponge<G::ScalarField>,
{
    //~
    //~ #### Partial verification
    //~
    //~ For every proof we want to verify, we defer the proof opening to the very end.
    //~ This allows us to potentially batch verify a number of partially verified proofs.
    //~ Essentially, this steps verifies that $f(\zeta) = t(\zeta) * Z_H(\zeta)$.
    //~

    if proof.prev_challenges.len() != index.prev_challenges {
        return Err(VerifyError::IncorrectPrevChallengesLength(
            index.prev_challenges,
            proof.prev_challenges.len(),
        ));
    }

    //~ 1. Commit to the negated public input polynomial.
    let lgr_comm = index
        .srs()
        .lagrange_bases
        .get(&index.domain.size())
        .expect("pre-computed committed lagrange bases not found");
    let com: Vec<_> = lgr_comm
        .iter()
        .map(|c| PolyComm {
            unshifted: vec![*c],
            shifted: None,
        })
        .take(index.public)
        .collect();
    let com_ref: Vec<_> = com.iter().collect();
    if proof.public.len() != index.public {
        return Err(VerifyError::IncorrectPubicInputLength(index.public));
    }
    let elm: Vec<_> = proof.public.iter().map(|s| -*s).collect();
    let public_comm = PolyComm::<G>::multi_scalar_mul(&com_ref, &elm);
    let public_comm = {
        index
            .srs()
            .mask_custom(
                public_comm,
                &PolyComm {
                    unshifted: vec![G::ScalarField::one(); 1],
                    shifted: None,
                },
            )
            .unwrap()
            .commitment
    };

    //~ 1. Run the [Fiat-Shamir argument](#fiat-shamir-argument).
    let OraclesResult {
        fq_sponge,
        oracles,
        all_alphas,
        public_evals,
        powers_of_eval_points_for_chunks,
        polys,
        zeta1: zeta_to_domain_size,
        ft_eval0,
        ..
    } = proof.oracles::<EFqSponge, EFrSponge>(index, &public_comm)?;

    //~ 1. Combine the chunked polynomials' evaluations
    //~    (TODO: most likely only the quotient polynomial is chunked)
    //~    with the right powers of $\zeta^n$ and $(\zeta * \omega)^n$.
    let evals = vec![
        proof.evals[0].combine(powers_of_eval_points_for_chunks[0]),
        proof.evals[1].combine(powers_of_eval_points_for_chunks[1]),
    ];

    //~ 4. Compute the commitment to the linearized polynomial $f$.
    //~    To do this, add the constraints of all of the gates, of the permutation,
    //~    and optionally of the lookup.
    //~    (See the separate sections in the [constraints](#constraints) section.)
    //~    Any polynomial should be replaced by its associated commitment,
    //~    contained in the verifier index or in the proof,
    //~    unless a polynomial has its evaluation provided by the proof
    //~    in which case the evaluation should be used in place of the commitment.
    let f_comm = {
        // the permutation is written manually (not using the expr framework)
        let zkp = index.zkpm().evaluate(&oracles.zeta);

        let alphas = all_alphas.get_alphas(ArgumentType::Permutation, permutation::CONSTRAINTS);

        let mut commitments = vec![&index.sigma_comm[PERMUTS - 1]];
        let mut scalars = vec![ConstraintSystem::<G::ScalarField>::perm_scalars(
            &evals,
            oracles.beta,
            oracles.gamma,
            alphas,
            zkp,
        )];

        // generic is written manually (not using the expr framework)
        {
            let alphas =
                all_alphas.get_alphas(ArgumentType::Gate(GateType::Generic), generic::CONSTRAINTS);

            let generic_scalars = &ConstraintSystem::<G::ScalarField>::gnrc_scalars(
                alphas,
                &evals[0].w,
                evals[0].generic_selector,
            );

            let generic_com = index.coefficients_comm.iter().take(generic_scalars.len());

            assert_eq!(generic_scalars.len(), generic_com.len());

            scalars.extend(generic_scalars);
            commitments.extend(generic_com);
        }

        // other gates are implemented using the expression framework
        {
            // TODO: Reuse constants from oracles function
            let constants = Constants {
                alpha: oracles.alpha,
                beta: oracles.beta,
                gamma: oracles.gamma,
                joint_combiner: oracles.joint_combiner.as_ref().map(|j| j.1),
                endo_coefficient: index.endo,
                mds: &G::sponge_params().mds,
                foreign_field_modulus: index.foreign_field_modulus.clone(),
                keccak_rotation_table: index.keccak_rotation_table,
            };

            for (col, tokens) in &index.linearization.index_terms {
                let scalar =
                    PolishToken::evaluate(tokens, index.domain, oracles.zeta, &evals, &constants)
                        .expect("should evaluate");

                use Column::*;
                match col {
                    Witness(i) => {
                        scalars.push(scalar);
                        commitments.push(&proof.commitments.w_comm[*i]);
                    }
                    Coefficient(i) => {
                        scalars.push(scalar);
                        commitments.push(&index.coefficients_comm[*i]);
                    }
                    Z => {
                        scalars.push(scalar);
                        commitments.push(&proof.commitments.z_comm);
                    }
                    LookupSorted(i) => {
                        let lookup_coms = proof
                            .commitments
                            .lookup
                            .as_ref()
                            .ok_or(VerifyError::LookupCommitmentMissing)?;
                        scalars.push(scalar);
                        commitments.push(&lookup_coms.sorted[*i]);
                    }
                    LookupAggreg => {
                        let lookup_coms = proof
                            .commitments
                            .lookup
                            .as_ref()
                            .ok_or(VerifyError::LookupCommitmentMissing)?;
                        scalars.push(scalar);
                        commitments.push(&lookup_coms.aggreg);
                    }
                    LookupKindIndex(i) => match index.lookup_index.as_ref() {
                        None => {
                            panic!("Attempted to use {:?}, but no lookup index was given", col)
                        }
                        Some(lindex) => {
                            scalars.push(scalar);
                            commitments.push(lindex.lookup_selectors[*i].as_ref().expect(
                                &*format!(
                                "Attempted to use {:?}, but it was not found in the verifier index",
                                col
                            ),
                            ));
                        }
                    },
                    LookupTable => panic!("Lookup table is unused in the linearization"),
                    LookupRuntimeSelector => match index.lookup_index.as_ref() {
                        None => {
                            panic!("Attempted to use {:?}, but no lookup index was given", col)
                        }
                        Some(lindex) => match &lindex.runtime_tables_selector {
                            None => panic!("No runtime selector was given"),
                            Some(comm) => {
                                scalars.push(scalar);
                                commitments.push(comm);
                            }
                        },
                    },
                    LookupRuntimeTable => {
                        panic!("runtime lookup table is unused in the linearization")
                    }
                    Index(t) => {
                        use GateType::*;
                        let c = match t {
                            Zero | Generic | Lookup => {
                                panic!("Selector for {:?} not defined", t)
                            }
                            CompleteAdd => &index.complete_add_comm,
                            VarBaseMul => &index.mul_comm,
                            EndoMul => &index.emul_comm,
                            EndoMulScalar => &index.endomul_scalar_comm,
                            Poseidon => &index.psm_comm,
                            ChaCha0 => &index.chacha_comm.as_ref().unwrap()[0],
                            ChaCha1 => &index.chacha_comm.as_ref().unwrap()[1],
                            ChaCha2 => &index.chacha_comm.as_ref().unwrap()[2],
                            ChaChaFinal => &index.chacha_comm.as_ref().unwrap()[3],
                            CairoClaim | CairoInstruction | CairoFlags | CairoTransition => {
                                unimplemented!()
                            }
                            RangeCheck0 => &index.range_check_comm.as_ref().unwrap()[0],
                            RangeCheck1 => &index.range_check_comm.as_ref().unwrap()[1],
<<<<<<< HEAD
                            KeccakXor | KeccakWord | KeccakRot => {
                                unimplemented!()
                            }
=======
                            Xor16 => unimplemented!(),
>>>>>>> 41ff6290
                            ForeignFieldAdd => index.foreign_field_add_comm.as_ref().unwrap(),
                        };
                        scalars.push(scalar);
                        commitments.push(c);
                    }
                }
            }
        }

        // MSM
        PolyComm::multi_scalar_mul(&commitments, &scalars)
    };

    //~ 1. Compute the (chuncked) commitment of $ft$
    //~    (see [Maller's optimization](../crypto/plonk/maller_15.html)).
    let ft_comm = {
        let zeta_to_srs_len = oracles.zeta.pow(&[index.max_poly_size as u64]);
        let chunked_f_comm = f_comm.chunk_commitment(zeta_to_srs_len);
        let chunked_t_comm = &proof.commitments.t_comm.chunk_commitment(zeta_to_srs_len);
        &chunked_f_comm - &chunked_t_comm.scale(zeta_to_domain_size - G::ScalarField::one())
    };

    //~ 1. List the polynomial commitments, and their associated evaluations,
    //~    that are associated to the aggregated evaluation proof in the proof:
    let mut evaluations = vec![];

    //~~ - recursion
    evaluations.extend(polys.into_iter().map(|(c, e)| Evaluation {
        commitment: c,
        evaluations: e,
        degree_bound: None,
    }));

    //~~ - public input commitment
    evaluations.push(Evaluation {
        commitment: public_comm,
        evaluations: public_evals.to_vec(),
        degree_bound: None,
    });

    //~~ - ft commitment (chunks of it)
    evaluations.push(Evaluation {
        commitment: ft_comm,
        evaluations: vec![vec![ft_eval0], vec![proof.ft_eval1]],
        degree_bound: None,
    });

    //~~ - permutation commitment
    evaluations.push(Evaluation {
        commitment: proof.commitments.z_comm.clone(),
        evaluations: proof.evals.iter().map(|e| e.z.clone()).collect(),
        degree_bound: None,
    });

    //~~ - index commitments that use the coefficients
    evaluations.push(Evaluation {
        commitment: index.generic_comm.clone(),
        evaluations: proof
            .evals
            .iter()
            .map(|e| e.generic_selector.clone())
            .collect(),
        degree_bound: None,
    });
    evaluations.push(Evaluation {
        commitment: index.psm_comm.clone(),
        evaluations: proof
            .evals
            .iter()
            .map(|e| e.poseidon_selector.clone())
            .collect(),
        degree_bound: None,
    });

    //~~ - witness commitments
    evaluations.extend(
        proof
            .commitments
            .w_comm
            .iter()
            .zip(
                (0..COLUMNS)
                    .map(|i| {
                        proof
                            .evals
                            .iter()
                            .map(|e| e.w[i].clone())
                            .collect::<Vec<_>>()
                    })
                    .collect::<Vec<_>>(),
            )
            .map(|(c, e)| Evaluation {
                commitment: c.clone(),
                evaluations: e,
                degree_bound: None,
            }),
    );

    //~~ - sigma commitments
    evaluations.extend(
        index
            .sigma_comm
            .iter()
            .zip(
                (0..PERMUTS - 1)
                    .map(|i| {
                        proof
                            .evals
                            .iter()
                            .map(|e| e.s[i].clone())
                            .collect::<Vec<_>>()
                    })
                    .collect::<Vec<_>>(),
            )
            .map(|(c, e)| Evaluation {
                commitment: c.clone(),
                evaluations: e,
                degree_bound: None,
            }),
    );

    //~~ - lookup commitments
    if let Some(li) = &index.lookup_index {
        let lookup_comms = proof
            .commitments
            .lookup
            .as_ref()
            .ok_or(VerifyError::LookupCommitmentMissing)?;
        let lookup_eval0 = proof.evals[0]
            .lookup
            .as_ref()
            .ok_or(VerifyError::LookupEvalsMissing)?;
        let lookup_eval1 = proof.evals[1]
            .lookup
            .as_ref()
            .ok_or(VerifyError::LookupEvalsMissing)?;

        // check that the there's as many evals as commitments for sorted polynomials
        let sorted_len = lookup_comms.sorted.len();
        if sorted_len != lookup_eval0.sorted.len() || sorted_len != lookup_eval1.sorted.len() {
            return Err(VerifyError::ProofInconsistentLookup);
        }

        // add evaluations of sorted polynomials
        for (comm, evals0, evals1) in izip!(
            &lookup_comms.sorted,
            lookup_eval0.sorted.clone(),
            lookup_eval1.sorted.clone()
        ) {
            evaluations.push(Evaluation {
                commitment: comm.clone(),
                evaluations: vec![evals0, evals1],
                degree_bound: None,
            });
        }

        // add evaluations of the aggreg polynomial
        evaluations.push(Evaluation {
            commitment: lookup_comms.aggreg.clone(),
            evaluations: vec![lookup_eval0.aggreg.clone(), lookup_eval1.aggreg.clone()],
            degree_bound: None,
        });

        // compute table commitment
        let table_comm = {
            let joint_combiner = oracles
                .joint_combiner
                .expect("joint_combiner should be present if lookups are used");
            let table_id_combiner = joint_combiner.1.pow([u64::from(li.max_joint_size)]);
            let lookup_table: Vec<_> = li.lookup_table.iter().collect();
            let runtime = lookup_comms.runtime.as_ref();

            combine_table(
                &lookup_table,
                joint_combiner.1,
                table_id_combiner,
                li.table_ids.as_ref(),
                runtime,
            )
        };

        // add evaluation of the table polynomial
        evaluations.push(Evaluation {
            commitment: table_comm,
            evaluations: vec![lookup_eval0.table.clone(), lookup_eval1.table.clone()],
            degree_bound: None,
        });

        // add evaluation of the runtime table polynomial
        if li.runtime_tables_selector.is_some() {
            let runtime = lookup_comms
                .runtime
                .as_ref()
                .ok_or(VerifyError::IncorrectRuntimeProof)?;
            let runtime_eval0 = lookup_eval0
                .runtime
                .as_ref()
                .cloned()
                .ok_or(VerifyError::IncorrectRuntimeProof)?;
            let runtime_eval1 = lookup_eval1
                .runtime
                .as_ref()
                .cloned()
                .ok_or(VerifyError::IncorrectRuntimeProof)?;

            evaluations.push(Evaluation {
                commitment: runtime.clone(),
                evaluations: vec![runtime_eval0, runtime_eval1],
                degree_bound: None,
            });
        }
    }

    // prepare for the opening proof verification
    let evaluation_points = vec![oracles.zeta, oracles.zeta * index.domain.group_gen];
    Ok(BatchEvaluationProof {
        sponge: fq_sponge,
        evaluations,
        evaluation_points,
        polyscale: oracles.v,
        evalscale: oracles.u,
        opening: &proof.proof,
    })
}

/// Verify a proof [`ProverProof`] using a [`VerifierIndex`] and a `group_map`.
///
/// # Errors
///
/// Will give error if `proof(s)` are not verified as valid.
pub fn verify<G, EFqSponge, EFrSponge>(
    group_map: &G::Map,
    verifier_index: &VerifierIndex<G>,
    proof: &ProverProof<G>,
) -> Result<()>
where
    G: KimchiCurve,
    G::BaseField: PrimeField,
    EFqSponge: Clone + FqSponge<G::BaseField, G, G::ScalarField>,
    EFrSponge: FrSponge<G::ScalarField>,
{
    let proofs = vec![(verifier_index, proof)];
    batch_verify::<G, EFqSponge, EFrSponge>(group_map, &proofs)
}

/// This function verifies the batch of zk-proofs
///     proofs: vector of Plonk proofs
///     index: `VerifierIndex`
///     RETURN: verification status
///
/// # Errors
///
/// Will give error if `srs` of `proof` is invalid or `verify` process fails.
pub fn batch_verify<G, EFqSponge, EFrSponge>(
    group_map: &G::Map,
    proofs: &[(&VerifierIndex<G>, &ProverProof<G>)],
) -> Result<()>
where
    G: KimchiCurve,
    G::BaseField: PrimeField,
    EFqSponge: Clone + FqSponge<G::BaseField, G, G::ScalarField>,
    EFrSponge: FrSponge<G::ScalarField>,
{
    //~ #### Batch verification of proofs
    //~
    //~ Below, we define the steps to verify a number of proofs
    //~ (each associated to a [verifier index](#verifier-index)).
    //~ You can, of course, use it to verify a single proof.
    //~

    //~ 1. If there's no proof to verify, the proof validates trivially.
    if proofs.is_empty() {
        return Ok(());
    }

    //~ 1. Ensure that all the proof's verifier index have a URS of the same length. (TODO: do they have to be the same URS though? should we check for that?)
    // TODO: Account for the different SRS lengths
    let srs = &proofs[0].0.srs();
    for (index, _) in proofs.iter() {
        if index.srs().g.len() != srs.g.len() {
            return Err(VerifyError::DifferentSRS);
        }

        // also make sure that the SRS is not smaller than the domain size
        if index.srs().max_degree() < index.domain.size() {
            return Err(VerifyError::SRSTooSmall);
        }
    }

    //~ 1. Validate each proof separately following the [partial verification](#partial-verification) steps.
    let mut batch = vec![];
    for (index, proof) in proofs {
        batch.push(to_batch::<G, EFqSponge, EFrSponge>(index, proof)?);
    }

    //~ 1. Use the [`PolyCom.verify`](#polynomial-commitments) to verify the partially evaluated proofs.
    if srs.verify::<EFqSponge, _>(group_map, &mut batch, &mut thread_rng()) {
        Ok(())
    } else {
        Err(VerifyError::OpenProof)
    }
}<|MERGE_RESOLUTION|>--- conflicted
+++ resolved
@@ -658,13 +658,9 @@
                             }
                             RangeCheck0 => &index.range_check_comm.as_ref().unwrap()[0],
                             RangeCheck1 => &index.range_check_comm.as_ref().unwrap()[1],
-<<<<<<< HEAD
-                            KeccakXor | KeccakWord | KeccakRot => {
+                            Xor16 | KeccakRot => {
                                 unimplemented!()
                             }
-=======
-                            Xor16 => unimplemented!(),
->>>>>>> 41ff6290
                             ForeignFieldAdd => index.foreign_field_add_comm.as_ref().unwrap(),
                         };
                         scalars.push(scalar);
