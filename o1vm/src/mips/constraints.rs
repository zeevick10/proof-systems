use crate::{
    lookups::{Lookup, LookupTableIDs},
    mips::{
        column::{
            ColumnAlias as MIPSColumn, MIPS_BYTE_COUNTER_OFF, MIPS_CHUNK_BYTES_LEN,
            MIPS_END_OF_PREIMAGE_OFF, MIPS_HASH_COUNTER_OFF, MIPS_HAS_N_BYTES_OFF,
            MIPS_LENGTH_BYTES_OFF, MIPS_NUM_BYTES_READ_OFF, MIPS_PREIMAGE_BYTES_OFF,
            MIPS_PREIMAGE_CHUNK_OFF,
        },
        interpreter::InterpreterEnv,
        registers::REGISTER_PREIMAGE_KEY_START,
    },
    E,
};
use ark_ff::Field;
use kimchi::circuits::{
    expr::{ConstantExpr, ConstantTerm::Literal, Expr, ExprInner, Operations, Variable},
    gate::CurrOrNext,
};
use kimchi_msm::columns::{Column, ColumnIndexer as _};
use std::array;

/// The environment keeping the constraints between the different polynomials
pub struct Env<Fp> {
    pub scratch_state_idx: usize,
    /// A list of constraints, which are multi-variate polynomials over a field,
    /// represented using the expression framework of `kimchi`.
    pub constraints: Vec<E<Fp>>,
    pub lookups: Vec<Lookup<E<Fp>>>,
}

impl<Fp: Field> Default for Env<Fp> {
    fn default() -> Self {
        Self {
            scratch_state_idx: 0,
            constraints: Vec::new(),
            lookups: Vec::new(),
        }
    }
}

impl<Fp: Field> InterpreterEnv for Env<Fp> {
    /// In the concrete implementation for the constraints, the interpreter will
    /// work over columns. The position in this case can be seen as a new
    /// variable/input of our circuit.
    type Position = MIPSColumn;

    // Use one of the available columns. It won't create a new column every time
    // this function is called. The number of columns is defined upfront by
    // crate::mips::witness::SCRATCH_SIZE.
    fn alloc_scratch(&mut self) -> Self::Position {
        // All columns are implemented using a simple index, and a name is given
        // to the index. See crate::SCRATCH_SIZE for the maximum number of
        // columns the circuit can use.
        let scratch_idx = self.scratch_state_idx;
        self.scratch_state_idx += 1;
        MIPSColumn::ScratchState(scratch_idx)
    }

    type Variable = Expr<ConstantExpr<Fp>, Column>;

    fn variable(&self, column: Self::Position) -> Self::Variable {
        Expr::Atom(ExprInner::Cell(Variable {
            col: column.to_column(),
            row: CurrOrNext::Curr,
        }))
    }

    fn add_constraint(&mut self, assert_equals_zero: Self::Variable) {
        self.constraints.push(assert_equals_zero)
    }

    fn check_is_zero(_assert_equals_zero: &Self::Variable) {
        // No-op, witness only
    }

    fn check_equal(_x: &Self::Variable, _y: &Self::Variable) {
        // No-op, witness only
    }

    fn check_boolean(_x: &Self::Variable) {
        // No-op, witness only
    }

    fn add_lookup(&mut self, lookup: Lookup<Self::Variable>) {
        self.lookups.push(lookup);
    }

    fn instruction_counter(&self) -> Self::Variable {
        self.variable(MIPSColumn::InstructionCounter)
    }

    fn increase_instruction_counter(&mut self) {
        // No-op, witness only
    }

    unsafe fn fetch_register(
        &mut self,
        _idx: &Self::Variable,
        output: Self::Position,
    ) -> Self::Variable {
        self.variable(output)
    }

    unsafe fn push_register_if(
        &mut self,
        _idx: &Self::Variable,
        _value: Self::Variable,
        _if_is_true: &Self::Variable,
    ) {
        // No-op, witness only
    }

    unsafe fn fetch_register_access(
        &mut self,
        _idx: &Self::Variable,
        output: Self::Position,
    ) -> Self::Variable {
        self.variable(output)
    }

    unsafe fn push_register_access_if(
        &mut self,
        _idx: &Self::Variable,
        _value: Self::Variable,
        _if_is_true: &Self::Variable,
    ) {
        // No-op, witness only
    }

    unsafe fn fetch_memory(
        &mut self,
        _addr: &Self::Variable,
        output: Self::Position,
    ) -> Self::Variable {
        self.variable(output)
    }

    unsafe fn push_memory(&mut self, _addr: &Self::Variable, _value: Self::Variable) {
        // No-op, witness only
    }

    unsafe fn fetch_memory_access(
        &mut self,
        _addr: &Self::Variable,
        output: Self::Position,
    ) -> Self::Variable {
        self.variable(output)
    }

    unsafe fn push_memory_access(&mut self, _addr: &Self::Variable, _value: Self::Variable) {
        // No-op, witness only
    }

    fn constant(x: u32) -> Self::Variable {
        Self::Variable::constant(Operations::from(Literal(Fp::from(x))))
    }

    unsafe fn bitmask(
        &mut self,
        _x: &Self::Variable,
        _highest_bit: u32,
        _lowest_bit: u32,
        position: Self::Position,
    ) -> Self::Variable {
        self.variable(position)
    }

    unsafe fn shift_left(
        &mut self,
        _x: &Self::Variable,
        _by: &Self::Variable,
        position: Self::Position,
    ) -> Self::Variable {
        self.variable(position)
    }

    unsafe fn shift_right(
        &mut self,
        _x: &Self::Variable,
        _by: &Self::Variable,
        position: Self::Position,
    ) -> Self::Variable {
        self.variable(position)
    }

    unsafe fn shift_right_arithmetic(
        &mut self,
        _x: &Self::Variable,
        _by: &Self::Variable,
        position: Self::Position,
    ) -> Self::Variable {
        self.variable(position)
    }

    unsafe fn test_zero(
        &mut self,
        _x: &Self::Variable,
        position: Self::Position,
    ) -> Self::Variable {
        self.variable(position)
    }

    unsafe fn inverse_or_zero(
        &mut self,
        _x: &Self::Variable,
        position: Self::Position,
    ) -> Self::Variable {
        self.variable(position)
    }

    fn equal(&mut self, x: &Self::Variable, y: &Self::Variable) -> Self::Variable {
        self.is_zero(&(x.clone() - y.clone()))
    }

    unsafe fn test_less_than(
        &mut self,
        _x: &Self::Variable,
        _y: &Self::Variable,
        position: Self::Position,
    ) -> Self::Variable {
        self.variable(position)
    }

    unsafe fn test_less_than_signed(
        &mut self,
        _x: &Self::Variable,
        _y: &Self::Variable,
        position: Self::Position,
    ) -> Self::Variable {
        self.variable(position)
    }

    unsafe fn and_witness(
        &mut self,
        _x: &Self::Variable,
        _y: &Self::Variable,
        position: Self::Position,
    ) -> Self::Variable {
        self.variable(position)
    }

    unsafe fn nor_witness(
        &mut self,
        _x: &Self::Variable,
        _y: &Self::Variable,
        position: Self::Position,
    ) -> Self::Variable {
        self.variable(position)
    }

    unsafe fn or_witness(
        &mut self,
        _x: &Self::Variable,
        _y: &Self::Variable,
        position: Self::Position,
    ) -> Self::Variable {
        self.variable(position)
    }

    unsafe fn xor_witness(
        &mut self,
        _x: &Self::Variable,
        _y: &Self::Variable,
        position: Self::Position,
    ) -> Self::Variable {
        self.variable(position)
    }

    unsafe fn add_witness(
        &mut self,
        _y: &Self::Variable,
        _x: &Self::Variable,
        out_position: Self::Position,
        overflow_position: Self::Position,
    ) -> (Self::Variable, Self::Variable) {
        (
            self.variable(out_position),
            self.variable(overflow_position),
        )
    }

    unsafe fn sub_witness(
        &mut self,
        _y: &Self::Variable,
        _x: &Self::Variable,
        out_position: Self::Position,
        underflow_position: Self::Position,
    ) -> (Self::Variable, Self::Variable) {
        (
            self.variable(out_position),
            self.variable(underflow_position),
        )
    }

    unsafe fn mul_signed_witness(
        &mut self,
        _x: &Self::Variable,
        _y: &Self::Variable,
        position: Self::Position,
    ) -> Self::Variable {
        self.variable(position)
    }

    unsafe fn mul_hi_lo_signed(
        &mut self,
        _x: &Self::Variable,
        _y: &Self::Variable,
        position_hi: Self::Position,
        position_lo: Self::Position,
    ) -> (Self::Variable, Self::Variable) {
        (self.variable(position_hi), self.variable(position_lo))
    }

    unsafe fn mul_hi_lo(
        &mut self,
        _x: &Self::Variable,
        _y: &Self::Variable,
        position_hi: Self::Position,
        position_lo: Self::Position,
    ) -> (Self::Variable, Self::Variable) {
        (self.variable(position_hi), self.variable(position_lo))
    }

    unsafe fn divmod_signed(
        &mut self,
        _x: &Self::Variable,
        _y: &Self::Variable,
        position_quotient: Self::Position,
        position_remainder: Self::Position,
    ) -> (Self::Variable, Self::Variable) {
        (
            self.variable(position_quotient),
            self.variable(position_remainder),
        )
    }

    unsafe fn divmod(
        &mut self,
        _x: &Self::Variable,
        _y: &Self::Variable,
        position_quotient: Self::Position,
        position_remainder: Self::Position,
    ) -> (Self::Variable, Self::Variable) {
        (
            self.variable(position_quotient),
            self.variable(position_remainder),
        )
    }

    unsafe fn count_leading_zeros(
        &mut self,
        _x: &Self::Variable,
        position: Self::Position,
    ) -> Self::Variable {
        self.variable(position)
    }

    unsafe fn count_leading_ones(
        &mut self,
        _x: &Self::Variable,
        position: Self::Position,
    ) -> Self::Variable {
        self.variable(position)
    }

    fn copy(&mut self, x: &Self::Variable, position: Self::Position) -> Self::Variable {
        let res = self.variable(position);
        self.constraints.push(x.clone() - res.clone());
        res
    }

    fn set_halted(&mut self, _flag: Self::Variable) {
        // TODO
    }

    fn report_exit(&mut self, _exit_code: &Self::Variable) {}

    /// This function checks that the preimage is read correctly.
    /// It adds 13 constraints, and 5 lookups for the communication channel.
    /// In particular, at every step it writes the bytes of the preimage into
    /// the channel (excluding the length bytes) and it reads the hash digest
    /// from the channel when the preimage is fully read.
    /// The output is the actual number of bytes that have been read.
    fn request_preimage_write(
        &mut self,
        _addr: &Self::Variable,
        len: &Self::Variable,
        pos: Self::Position,
    ) -> Self::Variable {
        // How many hashes have been performed so far in the circuit
        let hash_counter = self.variable(Self::Position::ScratchState(MIPS_HASH_COUNTER_OFF));

        // How many bytes have been read from the preimage so far
        let byte_counter = self.variable(Self::Position::ScratchState(MIPS_BYTE_COUNTER_OFF));

        // Whether this is the last step of the preimage or not (boolean)
        let end_of_preimage = self.variable(Self::Position::ScratchState(MIPS_END_OF_PREIMAGE_OFF));

        // How many preimage bytes are being processed in this instruction
        // FIXME: need to connect this to REGISTER_PREIMAGE_OFFSET or pos?
        let num_preimage_bytes_read =
            self.variable(Self::Position::ScratchState(MIPS_NUM_BYTES_READ_OFF));

        // The chunk of at most 4 bytes that is being processed from the
        // preimage in this instruction
        let this_chunk = self.variable(Self::Position::ScratchState(MIPS_PREIMAGE_CHUNK_OFF));

        // The (at most) 4 bytes that are being processed from the preimage
        let bytes: [_; MIPS_CHUNK_BYTES_LEN] = array::from_fn(|i| {
            self.variable(Self::Position::ScratchState(MIPS_PREIMAGE_BYTES_OFF + i))
        });

        // The (at most) 4 bytes that are being read from the bytelength
        let length_bytes: [_; MIPS_CHUNK_BYTES_LEN] = array::from_fn(|i| {
            self.variable(Self::Position::ScratchState(MIPS_LENGTH_BYTES_OFF + i))
        });

        // Whether the preimage chunk read has at least n bytes (1, 2, 3, or 4).
        // It will be all zero when the syscall reads the bytelength prefix.
        let has_n_bytes: [_; MIPS_CHUNK_BYTES_LEN] = array::from_fn(|i| {
            self.variable(Self::Position::ScratchState(MIPS_HAS_N_BYTES_OFF + i))
        });

        // The actual number of bytes read in this instruction, will be 0 <= x <= len <= 4
        let actual_read_bytes = self.variable(pos);

        // EXTRA 13 CONSTRAINTS

        // 5 Booleanity constraints
        {
            for var in has_n_bytes.iter() {
                self.assert_boolean(var.clone());
            }
            self.assert_boolean(end_of_preimage.clone());
        }

        // + 4 constraints
        {
            // Expressions that are nonzero when the exact corresponding number
            // of preimage bytes are read (case 0 bytes used when bytelength is read)
            // TODO: embed any more complex logic to know how many bytes are read
            //       depending on the address and length as in the witness?
            // FIXME: use the lines below when the issue with `equal` is solved
            //        that will bring the number of constraints from 23 to 31
            //        (meaning the unit test needs to be manually adapted)
            // let preimage_1 = self.equal(&num_preimage_bytes_read, &Expr::from(1));
            // let preimage_2 = self.equal(&num_preimage_bytes_read, &Expr::from(2));
            // let preimage_3 = self.equal(&num_preimage_bytes_read, &Expr::from(3));
            // let preimage_4 = self.equal(&num_preimage_bytes_read, &Expr::from(4));

            let preimage_1 = (num_preimage_bytes_read.clone())
                * (num_preimage_bytes_read.clone() - Expr::from(2))
                * (num_preimage_bytes_read.clone() - Expr::from(3))
                * (num_preimage_bytes_read.clone() - Expr::from(4));
            let preimage_2 = (num_preimage_bytes_read.clone())
                * (num_preimage_bytes_read.clone() - Expr::from(1))
                * (num_preimage_bytes_read.clone() - Expr::from(3))
                * (num_preimage_bytes_read.clone() - Expr::from(4));
            let preimage_3 = (num_preimage_bytes_read.clone())
                * (num_preimage_bytes_read.clone() - Expr::from(1))
                * (num_preimage_bytes_read.clone() - Expr::from(2))
                * (num_preimage_bytes_read.clone() - Expr::from(4));
            let preimage_4 = (num_preimage_bytes_read.clone())
                * (num_preimage_bytes_read.clone() - Expr::from(1))
                * (num_preimage_bytes_read.clone() - Expr::from(2))
                * (num_preimage_bytes_read.clone() - Expr::from(3));

            // Constrain the byte decomposition of the preimage chunk
            // NOTE: these constraints also hold when 0 preimage bytes are read
            {
                // When only 1 preimage byte is read, the chunk equals byte[0]
                self.add_constraint(preimage_1 * (this_chunk.clone() - bytes[0].clone()));
                // When 2 bytes are read, the chunk is equal to the
                // byte[0] * 2^8 + byte[1]
                self.add_constraint(
                    preimage_2
                        * (this_chunk.clone()
                            - (bytes[0].clone() * Expr::from(2u64.pow(8)) + bytes[1].clone())),
                );
                // When 3 bytes are read, the chunk is equal to
                // byte[0] * 2^16 + byte[1] * 2^8 + byte[2]
                self.add_constraint(
                    preimage_3
                        * (this_chunk.clone()
                            - (bytes[0].clone() * Expr::from(2u64.pow(16))
                                + bytes[1].clone() * Expr::from(2u64.pow(8))
                                + bytes[2].clone())),
                );
                // When all 4 bytes are read, the chunk is equal to
                // byte[0] * 2^24 + byte[1] * 2^16 + byte[2] * 2^8 + byte[3]
                self.add_constraint(
                    preimage_4
                        * (this_chunk.clone()
                            - (bytes[0].clone() * Expr::from(2u64.pow(24))
                                + bytes[1].clone() * Expr::from(2u64.pow(16))
                                + bytes[2].clone() * Expr::from(2u64.pow(8))
                                + bytes[3].clone())),
                );
            }

            // +4 constraints
            // Constrain the bytes flags depending on the number of preimage
            // bytes read in this row
            {
                // When at least has_1_byte, then any number of bytes can be
                // read <=> Check that you can only read 1, 2, 3 or 4 bytes
                self.add_constraint(
                    has_n_bytes[0].clone()
                        * (num_preimage_bytes_read.clone() - Expr::from(1))
                        * (num_preimage_bytes_read.clone() - Expr::from(2))
                        * (num_preimage_bytes_read.clone() - Expr::from(3))
                        * (num_preimage_bytes_read.clone() - Expr::from(4)),
                );

                // When at least has_2_byte, then any number of bytes can be
                // read from the preimage except 1
                self.add_constraint(
                    has_n_bytes[1].clone()
                        * (num_preimage_bytes_read.clone() - Expr::from(2))
                        * (num_preimage_bytes_read.clone() - Expr::from(3))
                        * (num_preimage_bytes_read.clone() - Expr::from(4)),
                );
                // When at least has_3_byte, then any number of bytes can be
                // read from the preimage except 1 nor 2
                self.add_constraint(
                    has_n_bytes[2].clone()
                        * (num_preimage_bytes_read.clone() - Expr::from(3))
                        * (num_preimage_bytes_read.clone() - Expr::from(4)),
                );

                // When has_4_byte, then only can read 4 preimage bytes
                self.add_constraint(
                    has_n_bytes[3].clone() * (num_preimage_bytes_read.clone() - Expr::from(4)),
                );
            }
        }

        // FIXED LOOKUPS
<<<<<<< HEAD

        // Byte checks with lookups: both preimage and length bytes are checked
        for byte in bytes.iter() {
            self.add_lookup(Lookup::read_one(
                LookupTableIDs::ByteLookup,
                vec![byte.clone()],
            ));
        }
        // TODO: think of a way to merge these together to perform 4 lookups
        // instead of 8 per row
        for b in length_bytes.iter() {
            self.add_lookup(Lookup::read_one(
                LookupTableIDs::ByteLookup,
                vec![b.clone()],
=======
        // Check that 0 <= preimage read <= actual read <= len <= 4
        self.add_lookup(Lookup::write_one(
            LookupTableIDs::AtMost4Lookup,
            vec![len.clone()],
        ));
        self.add_lookup(Lookup::write_one(
            LookupTableIDs::AtMost4Lookup,
            vec![actual_read_bytes.clone()],
        ));
        self.add_lookup(Lookup::write_one(
            LookupTableIDs::AtMost4Lookup,
            vec![num_preimage_bytes_read.clone()],
        ));
        self.add_lookup(Lookup::write_one(
            LookupTableIDs::AtMost4Lookup,
            vec![len.clone() - actual_read_bytes.clone()],
        ));
        self.add_lookup(Lookup::write_one(
            LookupTableIDs::AtMost4Lookup,
            vec![actual_read_bytes.clone() - num_preimage_bytes_read.clone()],
        ));

        // COMMUNICATION CHANNEL: Write preimage chunk (1, 2, 3, or 4 bytes)
        for i in 0..MIPS_CHUNK_BYTES_LEN {
            self.add_lookup(Lookup::write_if(
                has_n_bytes[i].clone(),
                LookupTableIDs::SyscallLookup,
                vec![
                    hash_counter.clone(),
                    byte_counter.clone() + Expr::from(i as u64),
                    bytes[i].clone(),
                ],
>>>>>>> 43c8ea5a
            ));
        }

        // COMMUNICATION CHANNEL: Read hash output
        // FIXME: check if the most significant byte is zero or 0x02
        //        so we know what exactly needs to be passed to the lookup
        let preimage_key = (0..8).fold(Expr::from(0), |acc, i| {
            acc * Expr::from(2u64.pow(32))
                + self.variable(Self::Position::ScratchState(
                    REGISTER_PREIMAGE_KEY_START + i,
                ))
        });
        // If no more bytes left to be read, then the end of the preimage is
        // true.
        // TODO: keep track of counter to diminish the number of bytes at
        // each step and check it is zero at the end?
        self.add_lookup(Lookup::read_if(
            end_of_preimage,
            LookupTableIDs::SyscallLookup,
            vec![hash_counter.clone(), preimage_key],
        ));

        // COMMUNICATION CHANNEL: Write preimage chunk (1, 2, 3, or 4 bytes)
        for i in 0..MIPS_CHUNK_BYTES_LEN {
            self.add_lookup(Lookup::write_if(
                has_n_bytes[i].clone(),
                LookupTableIDs::SyscallLookup,
                vec![
                    hash_counter.clone(),
                    byte_counter.clone() + Expr::from(i as u64),
                    bytes[i].clone(),
                ],
            ));
        }

        // Return actual length read as variable, stored in `pos`
        actual_read_bytes
    }

    fn request_hint_write(&mut self, _addr: &Self::Variable, _len: &Self::Variable) {
        // No-op, witness only
    }
}<|MERGE_RESOLUTION|>--- conflicted
+++ resolved
@@ -537,22 +537,23 @@
         }
 
         // FIXED LOOKUPS
-<<<<<<< HEAD
 
         // Byte checks with lookups: both preimage and length bytes are checked
+        // TODO: think of a way to merge these together to perform 4 lookups
+        // instead of 8 per row
         for byte in bytes.iter() {
             self.add_lookup(Lookup::read_one(
                 LookupTableIDs::ByteLookup,
                 vec![byte.clone()],
             ));
         }
-        // TODO: think of a way to merge these together to perform 4 lookups
-        // instead of 8 per row
         for b in length_bytes.iter() {
             self.add_lookup(Lookup::read_one(
                 LookupTableIDs::ByteLookup,
                 vec![b.clone()],
-=======
+            ));
+        }
+
         // Check that 0 <= preimage read <= actual read <= len <= 4
         self.add_lookup(Lookup::write_one(
             LookupTableIDs::AtMost4Lookup,
@@ -585,7 +586,6 @@
                     byte_counter.clone() + Expr::from(i as u64),
                     bytes[i].clone(),
                 ],
->>>>>>> 43c8ea5a
             ));
         }
 
@@ -608,19 +608,6 @@
             vec![hash_counter.clone(), preimage_key],
         ));
 
-        // COMMUNICATION CHANNEL: Write preimage chunk (1, 2, 3, or 4 bytes)
-        for i in 0..MIPS_CHUNK_BYTES_LEN {
-            self.add_lookup(Lookup::write_if(
-                has_n_bytes[i].clone(),
-                LookupTableIDs::SyscallLookup,
-                vec![
-                    hash_counter.clone(),
-                    byte_counter.clone() + Expr::from(i as u64),
-                    bytes[i].clone(),
-                ],
-            ));
-        }
-
         // Return actual length read as variable, stored in `pos`
         actual_read_bytes
     }
