--- conflicted
+++ resolved
@@ -82,18 +82,8 @@
     type Challenge = Challenge;
     type Curve = Curve;
     type Srs = SRS<Curve>;
-<<<<<<< HEAD
-    // Using FoldingInstance instead of type alias as the type parameter defines
-    // the number of columns
-    type Instance = FoldingInstance<N_MIPS_COLS, Curve>;
-    // Using FoldingWitness instead of type alias as the type parameter defines
-    // the number of columns
-    type Witness = FoldingWitness<N_MIPS_COLS, Fp>;
-    type Structure = DecomposedMIPSTrace;
-=======
     type Instance = MIPSFoldingInstance;
     type Witness = MIPSFoldingWitness;
-    type Structure = DecomposableMIPSTrace;
->>>>>>> 84f9b45f
+    type Structure = DecomposedMIPSTrace;
     type Env = DecomposableMIPSFoldingEnvironment;
 }