use std::array;

use super::{
    column::{KeccakColumn, KeccakColumns},
    constraints::Constraints,
    grid_index,
    interpreter::{Absorb, KeccakStep, Sponge},
    ArithOps, BoolOps, DIM, E, QUARTERS,
};
use crate::mips::interpreter::Lookup;
use ark_ff::{Field, One};
use kimchi::circuits::{expr::Operations, polynomials::keccak::Keccak};
use kimchi::{
    auto_clone_array, circuits::expr::ConstantTerm::Literal,
    circuits::polynomials::keccak::constants::*, grid, o1_utils::Two,
};

#[derive(Clone, Debug)]
pub struct KeccakEnv<Fp> {
    /// Constraints that are added to the circuit
    pub(crate) constraints: Vec<E<Fp>>,
    /// Values that are looked up in the circuit
    pub(crate) lookups: Vec<Lookup<E<Fp>>>,

    /// The full state of the Keccak gate (witness)
<<<<<<< HEAD
    pub keccak_state: KeccakColumns<E<Fp>>,
=======
    pub keccak_witness: KeccakColumns<Fp>,
>>>>>>> 17b5b3de
    /// What step of the hash is being executed (or None, if just ended)
    pub keccak_step: Option<KeccakStep>,

    /// Hash index in the circuit
    pub(crate) hash_idx: u64,
    /// Step counter of the total number of steps executed so far in the current hash (starts with 0)
    pub(crate) step_idx: u64,
    /// Current block of preimage data
    pub(crate) block_idx: u64,

    /// Expanded block of previous step
    pub(crate) prev_block: Vec<u64>,
    /// How many blocks are left to absrob (including current absorb)
    pub(crate) blocks_left_to_absorb: u64,
    /// Padded preimage data
    pub(crate) padded: Vec<u8>,
    /// Byte-length of the 10*1 pad (<=136)
    pub(crate) pad_len: u64,
}

impl<Fp: Field> KeccakEnv<Fp> {
    pub fn new(hash_idx: u64, preimage: &[u8]) -> Self {
        let mut env = Self {
            constraints: vec![],
            lookups: vec![],
            keccak_witness: KeccakColumns::default(),
            keccak_step: None,
            hash_idx,
            step_idx: 0,
            block_idx: 0,
            prev_block: vec![],
            blocks_left_to_absorb: 0,
            padded: vec![],
            pad_len: 0,
        };

        // Store hash index
        env.write_column(KeccakColumn::HashIndex, env.hash_idx);

        env.blocks_left_to_absorb = Keccak::num_blocks(preimage.len()) as u64;

        // Configure first step depending on number of blocks remaining
        env.keccak_step = if env.blocks_left_to_absorb == 1 {
            Some(KeccakStep::Sponge(Sponge::Absorb(Absorb::FirstAndLast)))
        } else {
            Some(KeccakStep::Sponge(Sponge::Absorb(Absorb::First)))
        };
        env.step_idx = 0;

        // Root state is zero
        env.prev_block = vec![0u64; STATE_LEN];

        // Pad preimage
        env.padded = Keccak::pad(preimage);
        env.block_idx = 0;
        env.pad_len = (env.padded.len() - preimage.len()) as u64;

        env
    }

    pub fn write_column(&mut self, column: KeccakColumn, value: u64) {
        self.keccak_witness[column] = Fp::from(value);
    }

    pub fn write_column_field(&mut self, column: KeccakColumn, value: Fp) {
        self.keccak_witness[column] = value;
    }

    pub fn null_state(&mut self) {
        self.keccak_witness = KeccakColumns::default();
    }

    pub fn update_step(&mut self) {
        match self.keccak_step {
            Some(step) => match step {
                KeccakStep::Sponge(sponge) => match sponge {
                    Sponge::Absorb(_) => self.keccak_step = Some(KeccakStep::Round(1)),

                    Sponge::Squeeze => self.keccak_step = None,
                },
                KeccakStep::Round(round) => {
                    if round < ROUNDS as u64 {
                        self.keccak_step = Some(KeccakStep::Round(round + 1));
                    } else {
                        self.blocks_left_to_absorb -= 1;
                        match self.blocks_left_to_absorb {
                            0 => self.keccak_step = Some(KeccakStep::Sponge(Sponge::Squeeze)),
                            1 => {
                                self.keccak_step =
                                    Some(KeccakStep::Sponge(Sponge::Absorb(Absorb::Last)))
                            }
                            _ => {
                                self.keccak_step =
                                    Some(KeccakStep::Sponge(Sponge::Absorb(Absorb::Middle)))
                            }
                        }
                    }
                }
            },
            None => panic!("No step to update"),
        }
        self.step_idx += 1;
    }
}

impl<Fp: Field> BoolOps for KeccakEnv<Fp> {
    type Column = KeccakColumn;
    type Variable = E<Fp>;
    type Fp = Fp;

    fn is_boolean(x: Self::Variable) -> Self::Variable {
        x.clone() * (x - Self::Variable::one())
    }

    fn not(x: Self::Variable) -> Self::Variable {
        Self::Variable::one() - x
    }

    fn is_one(x: Self::Variable) -> Self::Variable {
        x - Self::Variable::one()
    }

    fn is_nonzero(x: Self::Variable, x_inv: Self::Variable) -> Self::Variable {
        x * x_inv - Self::Variable::one()
    }

    fn xor(x: Self::Variable, y: Self::Variable) -> Self::Variable {
        Self::is_one(x + y)
    }

    fn or(x: Self::Variable, y: Self::Variable) -> Self::Variable {
        x.clone() + y.clone() - x * y
    }

    fn either_false(x: Self::Variable, y: Self::Variable) -> Self::Variable {
        x * y
    }
}

impl<Fp: Field> ArithOps for KeccakEnv<Fp> {
    type Column = KeccakColumn;
    type Variable = E<Fp>;
    type Fp = Fp;
    fn constant(x: u64) -> Self::Variable {
        Self::constant_field(Self::Fp::from(x))
    }
    fn constant_field(x: Self::Fp) -> Self::Variable {
        Self::Variable::constant(Operations::from(Literal(x)))
    }
    fn zero() -> Self::Variable {
        Self::constant(0)
    }
    fn one() -> Self::Variable {
        Self::constant(1)
    }
    fn two() -> Self::Variable {
        Self::constant(2)
    }
    fn two_pow(x: u64) -> Self::Variable {
        Self::constant_field(Self::Fp::two_pow(x))
    }
}

pub(crate) trait KeccakEnvironment {
    type Column;
    type Variable: std::ops::Mul<Self::Variable, Output = Self::Variable>
        + std::ops::Add<Self::Variable, Output = Self::Variable>
        + std::ops::Sub<Self::Variable, Output = Self::Variable>
        + Clone;
    type Fp: std::ops::Neg<Output = Self::Fp>;

    fn from_shifts(
        shifts: &[Self::Variable],
        i: Option<usize>,
        y: Option<usize>,
        x: Option<usize>,
        q: Option<usize>,
    ) -> Self::Variable;

    fn from_quarters(quarters: &[Self::Variable], y: Option<usize>, x: usize) -> Self::Variable;

    fn is_sponge(&self) -> Self::Variable;

    fn is_absorb(&self) -> Self::Variable;

    fn is_squeeze(&self) -> Self::Variable;

    fn is_root(&self) -> Self::Variable;

    fn is_pad(&self) -> Self::Variable;

    fn is_round(&self) -> Self::Variable;

    fn round(&self) -> Self::Variable;

    fn inverse_round(&self) -> Self::Variable;

    fn length(&self) -> Self::Variable;

    fn two_to_pad(&self) -> Self::Variable;

    fn in_padding(&self, idx: usize) -> Self::Variable;

    fn pad_suffix(&self, idx: usize) -> Self::Variable;

    fn bytes_block(&self, idx: usize) -> Vec<Self::Variable>;

    fn flags_bytes(&self) -> [Self::Variable; RATE_IN_BYTES];
    fn flags_block(&self, idx: usize) -> Vec<Self::Variable>;

    fn block_in_padding(&self, idx: usize) -> Self::Variable;

    fn round_constants(&self) -> [Self::Variable; QUARTERS];

    fn old_state(&self, idx: usize) -> Self::Variable;

    fn new_state(&self, idx: usize) -> Self::Variable;

    fn xor_state(&self, idx: usize) -> Self::Variable;

    fn sponge_zeros(&self) -> [Self::Variable; SPONGE_ZEROS_LEN];

    fn vec_sponge_shifts(&self) -> [Self::Variable; SPONGE_SHIFTS_LEN];
    fn sponge_shifts(&self, idx: usize) -> Self::Variable;

    fn sponge_byte(&self, idx: usize) -> Self::Variable;
    fn sponge_bytes(&self) -> [Self::Variable; SPONGE_BYTES_LEN];

    fn state_a(&self, y: usize, x: usize, q: usize) -> Self::Variable;

    fn vec_shifts_c(&self) -> [Self::Variable; THETA_SHIFTS_C_LEN];
    fn shifts_c(&self, i: usize, x: usize, q: usize) -> Self::Variable;

    fn vec_dense_c(&self) -> [Self::Variable; THETA_DENSE_C_LEN];
    fn dense_c(&self, x: usize, q: usize) -> Self::Variable;

    fn vec_quotient_c(&self) -> [Self::Variable; THETA_QUOTIENT_C_LEN];
    fn quotient_c(&self, x: usize) -> Self::Variable;

    fn vec_remainder_c(&self) -> [Self::Variable; THETA_REMAINDER_C_LEN];
    fn remainder_c(&self, x: usize, q: usize) -> Self::Variable;

    fn vec_dense_rot_c(&self) -> [Self::Variable; THETA_DENSE_ROT_C_LEN];
    fn dense_rot_c(&self, x: usize, q: usize) -> Self::Variable;

    fn vec_expand_rot_c(&self) -> [Self::Variable; THETA_EXPAND_ROT_C_LEN];
    fn expand_rot_c(&self, x: usize, q: usize) -> Self::Variable;

    fn vec_shifts_e(&self) -> [Self::Variable; PIRHO_SHIFTS_E_LEN];
    fn shifts_e(&self, i: usize, y: usize, x: usize, q: usize) -> Self::Variable;

    fn vec_dense_e(&self) -> [Self::Variable; PIRHO_DENSE_E_LEN];
    fn dense_e(&self, y: usize, x: usize, q: usize) -> Self::Variable;

    fn vec_quotient_e(&self) -> [Self::Variable; PIRHO_QUOTIENT_E_LEN];
    fn quotient_e(&self, y: usize, x: usize, q: usize) -> Self::Variable;

    fn vec_remainder_e(&self) -> [Self::Variable; PIRHO_REMAINDER_E_LEN];
    fn remainder_e(&self, y: usize, x: usize, q: usize) -> Self::Variable;

    fn vec_dense_rot_e(&self) -> [Self::Variable; PIRHO_DENSE_ROT_E_LEN];
    fn dense_rot_e(&self, y: usize, x: usize, q: usize) -> Self::Variable;

    fn vec_expand_rot_e(&self) -> [Self::Variable; PIRHO_EXPAND_ROT_E_LEN];
    fn expand_rot_e(&self, y: usize, x: usize, q: usize) -> Self::Variable;

    fn vec_shifts_b(&self) -> [Self::Variable; CHI_SHIFTS_B_LEN];
    fn shifts_b(&self, i: usize, y: usize, x: usize, q: usize) -> Self::Variable;

    fn vec_shifts_sum(&self) -> [Self::Variable; CHI_SHIFTS_SUM_LEN];
    fn shifts_sum(&self, i: usize, y: usize, x: usize, q: usize) -> Self::Variable;

    fn state_g(&self, idx: usize) -> Self::Variable;

    /// Returns the hash index
    fn hash_index(&self) -> Self::Variable;
    /// Returns the step index
    fn step_index(&self) -> Self::Variable;
    /// Returns the input variables
    fn input(&self) -> [Self::Variable; STATE_LEN];
    /// Returns a slice of the input variables of the current step
    fn input_of_step(&self) -> Vec<Self::Variable>;
    /// Returns the output variables
    fn output(&self) -> [Self::Variable; STATE_LEN];
    /// Returns a slice of the output variables of the current step (= input of next step)
    fn output_of_step(&self) -> Vec<Self::Variable>;
}

impl<Fp: Field> KeccakEnvironment for KeccakEnv<Fp> {
    type Column = KeccakColumn;
    type Variable = E<Fp>;
    type Fp = Fp;

    fn from_shifts(
        shifts: &[Self::Variable],
        i: Option<usize>,
        y: Option<usize>,
        x: Option<usize>,
        q: Option<usize>,
    ) -> Self::Variable {
        match shifts.len() {
            400 => {
                if let Some(i) = i {
                    auto_clone_array!(shifts);
                    shifts(i)
                        + Self::two_pow(1) * shifts(100 + i)
                        + Self::two_pow(2) * shifts(200 + i)
                        + Self::two_pow(3) * shifts(300 + i)
                } else {
                    let shifts = grid!(400, shifts);
                    shifts(0, y.unwrap(), x.unwrap(), q.unwrap())
                        + Self::two_pow(1) * shifts(1, y.unwrap(), x.unwrap(), q.unwrap())
                        + Self::two_pow(2) * shifts(2, y.unwrap(), x.unwrap(), q.unwrap())
                        + Self::two_pow(3) * shifts(3, y.unwrap(), x.unwrap(), q.unwrap())
                }
            }
            100 => {
                let shifts = grid!(100, shifts);
                shifts(0, x.unwrap(), q.unwrap())
                    + Self::two_pow(1) * shifts(1, x.unwrap(), q.unwrap())
                    + Self::two_pow(2) * shifts(2, x.unwrap(), q.unwrap())
                    + Self::two_pow(3) * shifts(3, x.unwrap(), q.unwrap())
            }
            _ => panic!("Invalid length of shifts"),
        }
    }

    fn from_quarters(quarters: &[Self::Variable], y: Option<usize>, x: usize) -> Self::Variable {
        if let Some(y) = y {
            assert!(quarters.len() == 100, "Invalid length of quarters");
            let quarters = grid!(100, quarters);
            quarters(y, x, 0)
                + Self::two_pow(16) * quarters(y, x, 1)
                + Self::two_pow(32) * quarters(y, x, 2)
                + Self::two_pow(48) * quarters(y, x, 3)
        } else {
            assert!(quarters.len() == 20, "Invalid length of quarters");
            let quarters = grid!(20, quarters);
            quarters(x, 0)
                + Self::two_pow(16) * quarters(x, 1)
                + Self::two_pow(32) * quarters(x, 2)
                + Self::two_pow(48) * quarters(x, 3)
        }
    }

    fn is_sponge(&self) -> Self::Variable {
        Self::xor(self.is_absorb().clone(), self.is_squeeze().clone())
    }

    fn is_absorb(&self) -> Self::Variable {
        self.variable(KeccakColumn::FlagAbsorb)
    }

    fn is_squeeze(&self) -> Self::Variable {
        self.variable(KeccakColumn::FlagSqueeze)
    }

    fn is_root(&self) -> Self::Variable {
        self.variable(KeccakColumn::FlagRoot)
    }

    fn is_pad(&self) -> Self::Variable {
        self.variable(KeccakColumn::FlagPad)
    }

    fn is_round(&self) -> Self::Variable {
        Self::not(self.is_sponge())
    }

    fn round(&self) -> Self::Variable {
        self.variable(KeccakColumn::FlagRound)
    }

    fn inverse_round(&self) -> Self::Variable {
        self.variable(KeccakColumn::InverseRound)
    }

    fn length(&self) -> Self::Variable {
        self.variable(KeccakColumn::FlagLength)
    }

    fn two_to_pad(&self) -> Self::Variable {
        self.variable(KeccakColumn::TwoToPad)
    }

    fn in_padding(&self, idx: usize) -> Self::Variable {
        self.variable(KeccakColumn::FlagsBytes(idx))
    }

    fn pad_suffix(&self, idx: usize) -> Self::Variable {
        self.variable(KeccakColumn::PadSuffix(idx))
    }

    fn bytes_block(&self, idx: usize) -> Vec<Self::Variable> {
        match idx {
            0 => self.sponge_bytes()[0..12].to_vec(),
            1..=4 => self.sponge_bytes()[12 + (idx - 1) * 31..12 + idx * 31].to_vec(),
            _ => panic!("No more blocks of bytes can be part of padding"),
        }
    }

    fn flags_bytes(&self) -> [Self::Variable; RATE_IN_BYTES] {
        array::from_fn(|idx| self.variable(KeccakColumn::FlagsBytes(idx)))
    }

    fn flags_block(&self, idx: usize) -> Vec<Self::Variable> {
        match idx {
            0 => self.flags_bytes()[0..12].to_vec(),
            1..=4 => self.flags_bytes()[12 + (idx - 1) * 31..12 + idx * 31].to_vec(),
            _ => panic!("No more blocks of flags can be part of padding"),
        }
    }

    fn block_in_padding(&self, idx: usize) -> Self::Variable {
        let bytes = self.bytes_block(idx);
        let flags = self.flags_block(idx);
        assert_eq!(bytes.len(), flags.len());
        let pad = bytes
            .iter()
            .zip(flags)
            .fold(Self::zero(), |acc, (byte, flag)| {
                acc + byte.clone() * flag.clone() * Self::two_pow(8)
            });

        pad
    }

    fn round_constants(&self) -> [Self::Variable; QUARTERS] {
        array::from_fn(|idx| self.variable(KeccakColumn::RoundConstants(idx)))
    }

    fn old_state(&self, idx: usize) -> Self::Variable {
        self.variable(KeccakColumn::Input(idx))
    }

    fn new_state(&self, idx: usize) -> Self::Variable {
        self.variable(KeccakColumn::SpongeNewState(idx))
    }

    fn xor_state(&self, idx: usize) -> Self::Variable {
        self.variable(KeccakColumn::Output(idx))
    }

    fn sponge_zeros(&self) -> [Self::Variable; SPONGE_ZEROS_LEN] {
        array::from_fn(|idx| self.variable(KeccakColumn::SpongeNewState(SPONGE_ZEROS_OFF + idx)))
    }

    fn sponge_byte(&self, idx: usize) -> Self::Variable {
        self.variable(KeccakColumn::SpongeBytes(idx))
    }

    fn sponge_bytes(&self) -> [Self::Variable; SPONGE_BYTES_LEN] {
        array::from_fn(|idx| self.variable(KeccakColumn::SpongeBytes(idx)))
    }

    fn vec_sponge_shifts(&self) -> [Self::Variable; SPONGE_SHIFTS_LEN] {
        array::from_fn(|idx| self.variable(KeccakColumn::SpongeShifts(idx)))
    }

    fn sponge_shifts(&self, idx: usize) -> Self::Variable {
        self.variable(KeccakColumn::SpongeShifts(idx))
    }

    fn state_a(&self, y: usize, x: usize, q: usize) -> Self::Variable {
        let idx = grid_index(THETA_STATE_A_LEN, 0, y, x, q);
        self.variable(KeccakColumn::Input(idx))
    }

    fn vec_shifts_c(&self) -> [Self::Variable; THETA_SHIFTS_C_LEN] {
        array::from_fn(|idx| self.variable(KeccakColumn::ThetaShiftsC(idx)))
    }
    fn shifts_c(&self, i: usize, x: usize, q: usize) -> Self::Variable {
        let idx = grid_index(THETA_SHIFTS_C_LEN, i, 0, x, q);
        self.variable(KeccakColumn::ThetaShiftsC(idx))
    }

    fn vec_dense_c(&self) -> [Self::Variable; THETA_DENSE_C_LEN] {
        array::from_fn(|idx| self.variable(KeccakColumn::ThetaDenseC(idx)))
    }

    fn dense_c(&self, x: usize, q: usize) -> Self::Variable {
        let idx = grid_index(THETA_DENSE_C_LEN, 0, 0, x, q);
        self.variable(KeccakColumn::ThetaDenseC(idx))
    }

    fn vec_quotient_c(&self) -> [Self::Variable; THETA_QUOTIENT_C_LEN] {
        array::from_fn(|idx| self.variable(KeccakColumn::ThetaQuotientC(idx)))
    }

    fn quotient_c(&self, x: usize) -> Self::Variable {
        self.variable(KeccakColumn::ThetaQuotientC(x))
    }

    fn vec_remainder_c(&self) -> [Self::Variable; THETA_REMAINDER_C_LEN] {
        array::from_fn(|idx| self.variable(KeccakColumn::ThetaRemainderC(idx)))
    }

    fn remainder_c(&self, x: usize, q: usize) -> Self::Variable {
        let idx = grid_index(THETA_REMAINDER_C_LEN, 0, 0, x, q);
        self.variable(KeccakColumn::ThetaRemainderC(idx))
    }

    fn vec_dense_rot_c(&self) -> [Self::Variable; THETA_DENSE_ROT_C_LEN] {
        array::from_fn(|idx| self.variable(KeccakColumn::ThetaDenseRotC(idx)))
    }

    fn dense_rot_c(&self, x: usize, q: usize) -> Self::Variable {
        let idx = grid_index(THETA_DENSE_ROT_C_LEN, 0, 0, x, q);
        self.variable(KeccakColumn::ThetaDenseRotC(idx))
    }

    fn vec_expand_rot_c(&self) -> [Self::Variable; THETA_EXPAND_ROT_C_LEN] {
        array::from_fn(|idx| self.variable(KeccakColumn::ThetaExpandRotC(idx)))
    }

    fn expand_rot_c(&self, x: usize, q: usize) -> Self::Variable {
        let idx = grid_index(THETA_EXPAND_ROT_C_LEN, 0, 0, x, q);
        self.variable(KeccakColumn::ThetaExpandRotC(idx))
    }

    fn vec_shifts_e(&self) -> [Self::Variable; PIRHO_SHIFTS_E_LEN] {
        array::from_fn(|idx| self.variable(KeccakColumn::PiRhoShiftsE(idx)))
    }

    fn shifts_e(&self, i: usize, y: usize, x: usize, q: usize) -> Self::Variable {
        let idx = grid_index(PIRHO_SHIFTS_E_LEN, i, y, x, q);
        self.variable(KeccakColumn::PiRhoShiftsE(idx))
    }

    fn vec_dense_e(&self) -> [Self::Variable; PIRHO_DENSE_E_LEN] {
        array::from_fn(|idx| self.variable(KeccakColumn::PiRhoDenseE(idx)))
    }

    fn dense_e(&self, y: usize, x: usize, q: usize) -> Self::Variable {
        let idx = grid_index(PIRHO_DENSE_E_LEN, 0, y, x, q);
        self.variable(KeccakColumn::PiRhoDenseE(idx))
    }

    fn vec_quotient_e(&self) -> [Self::Variable; PIRHO_QUOTIENT_E_LEN] {
        array::from_fn(|idx| self.variable(KeccakColumn::PiRhoQuotientE(idx)))
    }

    fn quotient_e(&self, y: usize, x: usize, q: usize) -> Self::Variable {
        let idx = grid_index(PIRHO_QUOTIENT_E_LEN, 0, y, x, q);
        self.variable(KeccakColumn::PiRhoQuotientE(idx))
    }

    fn vec_remainder_e(&self) -> [Self::Variable; PIRHO_REMAINDER_E_LEN] {
        array::from_fn(|idx| self.variable(KeccakColumn::PiRhoRemainderE(idx)))
    }

    fn remainder_e(&self, y: usize, x: usize, q: usize) -> Self::Variable {
        let idx = grid_index(PIRHO_REMAINDER_E_LEN, 0, y, x, q);
        self.variable(KeccakColumn::PiRhoRemainderE(idx))
    }

    fn vec_dense_rot_e(&self) -> [Self::Variable; PIRHO_DENSE_ROT_E_LEN] {
        array::from_fn(|idx| self.variable(KeccakColumn::PiRhoDenseRotE(idx)))
    }

    fn dense_rot_e(&self, y: usize, x: usize, q: usize) -> Self::Variable {
        let idx = grid_index(PIRHO_DENSE_ROT_E_LEN, 0, y, x, q);
        self.variable(KeccakColumn::PiRhoDenseRotE(idx))
    }

    fn vec_expand_rot_e(&self) -> [Self::Variable; PIRHO_EXPAND_ROT_E_LEN] {
        array::from_fn(|idx| self.variable(KeccakColumn::PiRhoExpandRotE(idx)))
    }

    fn expand_rot_e(&self, y: usize, x: usize, q: usize) -> Self::Variable {
        let idx = grid_index(PIRHO_EXPAND_ROT_E_LEN, 0, y, x, q);
        self.variable(KeccakColumn::PiRhoExpandRotE(idx))
    }

    fn vec_shifts_b(&self) -> [Self::Variable; CHI_SHIFTS_B_LEN] {
        array::from_fn(|idx| self.variable(KeccakColumn::ChiShiftsB(idx)))
    }

    fn shifts_b(&self, i: usize, y: usize, x: usize, q: usize) -> Self::Variable {
        let idx = grid_index(CHI_SHIFTS_B_LEN, i, y, x, q);
        self.variable(KeccakColumn::ChiShiftsB(idx))
    }

    fn vec_shifts_sum(&self) -> [Self::Variable; CHI_SHIFTS_SUM_LEN] {
        array::from_fn(|idx| self.variable(KeccakColumn::ChiShiftsSum(idx)))
    }

    fn shifts_sum(&self, i: usize, y: usize, x: usize, q: usize) -> Self::Variable {
        let idx = grid_index(CHI_SHIFTS_SUM_LEN, i, y, x, q);
        self.variable(KeccakColumn::ChiShiftsSum(idx))
    }

    fn state_g(&self, idx: usize) -> Self::Variable {
        self.variable(KeccakColumn::Output(idx))
    }

    fn hash_index(&self) -> Self::Variable {
        self.variable(KeccakColumn::HashIndex)
    }
    fn step_index(&self) -> Self::Variable {
        self.variable(KeccakColumn::StepIndex)
    }

    fn input(&self) -> [Self::Variable; STATE_LEN] {
        array::from_fn::<_, STATE_LEN, _>(|idx| self.variable(KeccakColumn::Input(idx)))
    }

    fn input_of_step(&self) -> Vec<Self::Variable> {
        let mut input_of_step = Vec::with_capacity(STATE_LEN + 2);
        input_of_step.push(self.hash_index());
        input_of_step.push(self.step_index());
        input_of_step.extend_from_slice(&self.input());
        input_of_step
    }

    fn output(&self) -> [Self::Variable; STATE_LEN] {
        array::from_fn::<_, STATE_LEN, _>(|idx| self.variable(KeccakColumn::Output(idx)))
    }

    fn output_of_step(&self) -> Vec<Self::Variable> {
        let mut output_of_step = Vec::with_capacity(STATE_LEN + 2);
        output_of_step.push(self.hash_index());
        output_of_step.push(self.step_index() + Self::one());
        output_of_step.extend_from_slice(&self.output());
        output_of_step
    }
}<|MERGE_RESOLUTION|>--- conflicted
+++ resolved
@@ -23,11 +23,7 @@
     pub(crate) lookups: Vec<Lookup<E<Fp>>>,
 
     /// The full state of the Keccak gate (witness)
-<<<<<<< HEAD
-    pub keccak_state: KeccakColumns<E<Fp>>,
-=======
     pub keccak_witness: KeccakColumns<Fp>,
->>>>>>> 17b5b3de
     /// What step of the hash is being executed (or None, if just ended)
     pub keccak_step: Option<KeccakStep>,
 
