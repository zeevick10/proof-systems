--- conflicted
+++ resolved
@@ -20,13 +20,8 @@
     /// Constraints that are added to the circuit
     pub(crate) constraints: Vec<E<Fp>>,
     /// Values that are looked up in the circuit
-<<<<<<< HEAD
     pub(crate) _lookup_terms: Vec<Lookup<E<Fp>>>, // at most 5 values are looked up at a time
-    /// Expanded block of previous step    
-=======
-    pub(crate) _lookup_terms: [Vec<Lookup<E<Fp>>>; 2], // at most 2 values are looked up at a time
     /// Expanded block of previous step
->>>>>>> 946628de
     pub(crate) prev_block: Vec<u64>,
     /// Padded preimage data
     pub(crate) padded: Vec<u8>,
