--- conflicted
+++ resolved
@@ -44,14 +44,10 @@
     fn lookups_round_pirho(&mut self);
 
     /// Adds the lookups required for Chi in the round
-<<<<<<< HEAD
-    fn lookups_round_chi(&mut self, rw: LookupMode);
+    fn lookups_round_chi(&mut self);
 
     /// Adds the lookups required for Iota in the round
-    fn lookups_round_iota(&mut self, rw: LookupMode);
-=======
-    fn lookups_round_chi(&mut self);
->>>>>>> 9f92ae79
+    fn lookups_round_iota(&mut self);
 }
 
 impl<Fp: Field> Lookups for KeccakEnv<Fp> {
@@ -77,17 +73,7 @@
             // CHI LOOKUPS
             self.lookups_round_chi();
             // IOTA LOOKUPS
-<<<<<<< HEAD
-            self.lookups_round_iota(rw);
-=======
-            for i in 0..QUARTERS {
-                // Check round constants correspond with the current round
-                self.add_lookup(Lookup::read_one(
-                    LookupTable::RoundConstantsLookup,
-                    vec![self.round(), self.round_constants()[i].clone()],
-                ));
-            }
->>>>>>> 9f92ae79
+            self.lookups_round_iota();
         }
     }
 
@@ -216,15 +202,14 @@
         }
     }
 
-    fn lookups_round_iota(&mut self, rw: LookupMode) {
+    fn lookups_round_iota(&mut self) {
         for i in 0..QUARTERS {
             // Check round constants correspond with the current round
-            self.add_lookup(Lookup {
-                mode: rw,
-                magnitude: self.is_round(),
-                table_id: LookupTable::RoundConstantsLookup,
-                value: vec![self.round(), self.round_constants()[i].clone()],
-            });
+            self.add_lookup(Lookup::read_if(
+                self.is_round(),
+                LookupTable::RoundConstantsLookup,
+                vec![self.round(), self.round_constants()[i].clone()],
+            ));
         }
     }
 }