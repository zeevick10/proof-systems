use super::{
    column::KeccakColumn,
    environment::{KeccakEnv, KeccakEnvironment},
    ArithOps, E,
};
use crate::mips::interpreter::{Lookup, LookupMode, LookupTable};
use ark_ff::Field;
use kimchi::circuits::polynomials::keccak::constants::{
    DIM, QUARTERS, SHIFTS, SHIFTS_LEN, STATE_LEN,
};

pub(crate) trait Lookups {
    type Column;
    type Variable: std::ops::Mul<Self::Variable, Output = Self::Variable>
        + std::ops::Add<Self::Variable, Output = Self::Variable>
        + std::ops::Sub<Self::Variable, Output = Self::Variable>
        + Clone;

    /// Adds a given Lookup to the environment
    fn add_lookup(&mut self, lookup: Lookup<Self::Variable>);

    /// Adds all lookups of Self
<<<<<<< HEAD
    fn lookups(&mut self, rw: LookupMode);

    /// Adds a lookup to the RangeCheck16 table
    fn lookup_rc16(&mut self, rw: LookupMode, flag: Self::Variable, value: Self::Variable);

    /// Adds a lookup to the Reset table
    fn lookup_reset(
        &mut self,
        rw: LookupMode,
        flag: Self::Variable,
        dense: Self::Variable,
        sparse: Self::Variable,
    );
=======
    fn lookups(&mut self);

    /// Adds a lookup to the RangeCheck16 table
    fn lookup_rc16(&mut self, flag: Self::Variable, value: Self::Variable);
>>>>>>> 3fabc056
}

impl<Fp: Field> Lookups for KeccakEnv<Fp> {
    type Column = KeccakColumn;
    type Variable = E<Fp>;

    fn add_lookup(&mut self, lookup: Lookup<Self::Variable>) {
        self.lookups.push(lookup);
    }

    fn lookups(&mut self, rw: LookupMode) {
        // TODO: preimage lookups (somewhere else)

        // SPONGE LOOKUPS
        {
            // PADDING LOOKUPS
            // Power of two corresponds to 2^pad_length
            // Pad suffixes correspond to 10*1 rule
            // Note: When FlagLength=0, TwoToPad=1, and all PadSuffix=0
            self.add_lookup(Lookup::new(
                rw,
                LookupTable::PadLookup,
                vec![
                    self.length(),
                    self.two_to_pad(),
                    self.pad_suffix(0),
                    self.pad_suffix(1),
                    self.pad_suffix(2),
                    self.pad_suffix(3),
                    self.pad_suffix(4),
                ],
            ));
            // BYTES LOOKUPS
            for i in 0..200 {
                // Bytes are <2^8
                self.add_lookup(Lookup::new(
                    rw,
                    LookupTable::ByteLookup,
                    vec![self.sponge_bytes(i)],
                ));
            }
            // SHIFTS LOOKUPS
            for i in 100..SHIFTS_LEN {
                // Shifts1, Shifts2, Shifts3 are in the Sparse table
                self.add_lookup(Lookup::new(
                    rw,
                    LookupTable::SparseLookup,
                    vec![self.sponge_shifts(i)],
                ));
            }
            for i in 0..STATE_LEN {
                // Shifts0 together with Bits composition by pairs are in the Reset table
                let dense =
                    self.sponge_bytes(2 * i) + self.sponge_bytes(2 * i + 1) * Self::two_pow(8);
                self.lookup_reset(rw, self.is_sponge(), dense, self.sponge_shifts(i));
            }
        }

        // ROUND LOOKUPS
        {
            // THETA LOOKUPS
            for q in 0..QUARTERS {
                for x in 0..DIM {
                    // Check that ThetaRemainderC < 2^64
<<<<<<< HEAD
                    self.lookup_rc16(rw, self.is_round(), self.remainder_c(x, q));
=======
                    self.lookup_rc16(self.is_round(), self.remainder_c(x, q));
>>>>>>> 3fabc056
                    // Check ThetaExpandRotC is the expansion of ThetaDenseRotC
                    self.lookup_reset(
                        rw,
                        self.is_round(),
                        self.dense_rot_c(x, q),
                        self.expand_rot_c(x, q),
                    );
                    // Check ThetaShiftC0 is the expansion of ThetaDenseC
                    self.lookup_reset(
                        rw,
                        self.is_round(),
                        self.dense_c(x, q),
                        self.shifts_c(0, x, q),
                    );
                    // Check that the rest of ThetaShiftsC are in the Sparse table
                    for i in 1..SHIFTS {
                        self.add_lookup(Lookup::new(
                            rw,
                            LookupTable::SparseLookup,
                            vec![self.shifts_c(i, x, q)],
                        ));
                    }
                }
            }
            // PIRHO LOOKUPS
            for q in 0..QUARTERS {
                for x in 0..DIM {
                    for y in 0..DIM {
                        // Check that PiRhoRemainderE < 2^64 and PiRhoQuotientE < 2^64
<<<<<<< HEAD
                        self.lookup_rc16(rw, self.is_round(), self.remainder_e(y, x, q));
                        self.lookup_rc16(rw, self.is_round(), self.quotient_e(y, x, q));
=======
                        self.lookup_rc16(self.is_round(), self.remainder_e(y, x, q));
                        self.lookup_rc16(self.is_round(), self.quotient_e(y, x, q));
>>>>>>> 3fabc056
                        // Check PiRhoExpandRotE is the expansion of PiRhoDenseRotE
                        self.lookup_reset(
                            rw,
                            self.is_round(),
                            self.dense_rot_e(y, x, q),
                            self.expand_rot_e(y, x, q),
                        );
                        // Check PiRhoShift0E is the expansion of PiRhoDenseE
                        self.lookup_reset(
                            rw,
                            self.is_round(),
                            self.dense_e(y, x, q),
                            self.shifts_e(0, y, x, q),
                        );
                        // Check that the rest of PiRhoShiftsE are in the Sparse table
                        for i in 1..SHIFTS {
                            self.add_lookup(Lookup::new(
                                rw,
                                LookupTable::SparseLookup,
                                vec![self.shifts_e(i, y, x, q)],
                            ));
                        }
                    }
                }
            }
            // CHI LOOKUPS
            for i in 0..SHIFTS_LEN {
                // Check ChiShiftsB and ChiShiftsSum are in the Sparse table
                self.add_lookup(Lookup::new(
                    rw,
                    LookupTable::SparseLookup,
                    vec![self.vec_shifts_b()[i].clone()],
                ));
                self.add_lookup(Lookup::new(
                    rw,
                    LookupTable::SparseLookup,
                    vec![self.vec_shifts_sum()[i].clone()],
                ));
            }
            // IOTA LOOKUPS
            for i in 0..QUARTERS {
                // Check round constants correspond with the current round
<<<<<<< HEAD
                self.add_lookup(Lookup::new(
                    rw,
=======
                self.add_lookup(Lookup::read_one(
>>>>>>> 3fabc056
                    LookupTable::RoundConstantsLookup,
                    vec![self.round(), self.round_constants()[i].clone()],
                ));
            }
        }
    }

<<<<<<< HEAD
    fn lookup_rc16(&mut self, rw: LookupMode, flag: Self::Variable, value: Self::Variable) {
        self.add_lookup(Lookup {
            mode: rw,
            magnitude: flag,
            table_id: LookupTable::RangeCheck16Lookup,
            value: vec![value],
        });
    }

    fn lookup_reset(
        &mut self,
        rw: LookupMode,
        flag: Self::Variable,
        dense: Self::Variable,
        sparse: Self::Variable,
    ) {
        self.add_lookup(Lookup {
            mode: rw,
            magnitude: flag,
            table_id: LookupTable::ResetLookup,
            value: vec![dense, sparse],
        });
=======
    fn lookup_rc16(&mut self, flag: Self::Variable, value: Self::Variable) {
        self.add_lookup(Lookup::read_if(
            flag,
            LookupTable::RangeCheck16Lookup,
            vec![value],
        ));
>>>>>>> 3fabc056
    }
}<|MERGE_RESOLUTION|>--- conflicted
+++ resolved
@@ -3,7 +3,7 @@
     environment::{KeccakEnv, KeccakEnvironment},
     ArithOps, E,
 };
-use crate::mips::interpreter::{Lookup, LookupMode, LookupTable};
+use crate::mips::interpreter::{Lookup, LookupTable};
 use ark_ff::Field;
 use kimchi::circuits::polynomials::keccak::constants::{
     DIM, QUARTERS, SHIFTS, SHIFTS_LEN, STATE_LEN,
@@ -20,26 +20,13 @@
     fn add_lookup(&mut self, lookup: Lookup<Self::Variable>);
 
     /// Adds all lookups of Self
-<<<<<<< HEAD
-    fn lookups(&mut self, rw: LookupMode);
-
-    /// Adds a lookup to the RangeCheck16 table
-    fn lookup_rc16(&mut self, rw: LookupMode, flag: Self::Variable, value: Self::Variable);
-
-    /// Adds a lookup to the Reset table
-    fn lookup_reset(
-        &mut self,
-        rw: LookupMode,
-        flag: Self::Variable,
-        dense: Self::Variable,
-        sparse: Self::Variable,
-    );
-=======
     fn lookups(&mut self);
 
     /// Adds a lookup to the RangeCheck16 table
     fn lookup_rc16(&mut self, flag: Self::Variable, value: Self::Variable);
->>>>>>> 3fabc056
+
+    /// Adds a lookup to the Reset table
+    fn lookup_reset(&mut self, flag: Self::Variable, dense: Self::Variable, sparse: Self::Variable);
 }
 
 impl<Fp: Field> Lookups for KeccakEnv<Fp> {
@@ -50,7 +37,7 @@
         self.lookups.push(lookup);
     }
 
-    fn lookups(&mut self, rw: LookupMode) {
+    fn lookups(&mut self) {
         // TODO: preimage lookups (somewhere else)
 
         // SPONGE LOOKUPS
@@ -59,8 +46,7 @@
             // Power of two corresponds to 2^pad_length
             // Pad suffixes correspond to 10*1 rule
             // Note: When FlagLength=0, TwoToPad=1, and all PadSuffix=0
-            self.add_lookup(Lookup::new(
-                rw,
+            self.add_lookup(Lookup::read_one(
                 LookupTable::PadLookup,
                 vec![
                     self.length(),
@@ -75,8 +61,7 @@
             // BYTES LOOKUPS
             for i in 0..200 {
                 // Bytes are <2^8
-                self.add_lookup(Lookup::new(
-                    rw,
+                self.add_lookup(Lookup::read_one(
                     LookupTable::ByteLookup,
                     vec![self.sponge_bytes(i)],
                 ));
@@ -84,17 +69,20 @@
             // SHIFTS LOOKUPS
             for i in 100..SHIFTS_LEN {
                 // Shifts1, Shifts2, Shifts3 are in the Sparse table
-                self.add_lookup(Lookup::new(
-                    rw,
+                self.add_lookup(Lookup::read_one(
                     LookupTable::SparseLookup,
                     vec![self.sponge_shifts(i)],
                 ));
             }
             for i in 0..STATE_LEN {
                 // Shifts0 together with Bits composition by pairs are in the Reset table
-                let dense =
-                    self.sponge_bytes(2 * i) + self.sponge_bytes(2 * i + 1) * Self::two_pow(8);
-                self.lookup_reset(rw, self.is_sponge(), dense, self.sponge_shifts(i));
+                self.add_lookup(Lookup::read_one(
+                    LookupTable::ResetLookup,
+                    vec![
+                        self.sponge_bytes(2 * i) + self.sponge_bytes(2 * i + 1) * Self::two_pow(8),
+                        self.sponge_shifts(i),
+                    ],
+                ));
             }
         }
 
@@ -104,29 +92,18 @@
             for q in 0..QUARTERS {
                 for x in 0..DIM {
                     // Check that ThetaRemainderC < 2^64
-<<<<<<< HEAD
-                    self.lookup_rc16(rw, self.is_round(), self.remainder_c(x, q));
-=======
                     self.lookup_rc16(self.is_round(), self.remainder_c(x, q));
->>>>>>> 3fabc056
                     // Check ThetaExpandRotC is the expansion of ThetaDenseRotC
                     self.lookup_reset(
-                        rw,
                         self.is_round(),
                         self.dense_rot_c(x, q),
                         self.expand_rot_c(x, q),
                     );
                     // Check ThetaShiftC0 is the expansion of ThetaDenseC
-                    self.lookup_reset(
-                        rw,
-                        self.is_round(),
-                        self.dense_c(x, q),
-                        self.shifts_c(0, x, q),
-                    );
+                    self.lookup_reset(self.is_round(), self.dense_c(x, q), self.shifts_c(0, x, q));
                     // Check that the rest of ThetaShiftsC are in the Sparse table
                     for i in 1..SHIFTS {
-                        self.add_lookup(Lookup::new(
-                            rw,
+                        self.add_lookup(Lookup::read_one(
                             LookupTable::SparseLookup,
                             vec![self.shifts_c(i, x, q)],
                         ));
@@ -138,31 +115,23 @@
                 for x in 0..DIM {
                     for y in 0..DIM {
                         // Check that PiRhoRemainderE < 2^64 and PiRhoQuotientE < 2^64
-<<<<<<< HEAD
-                        self.lookup_rc16(rw, self.is_round(), self.remainder_e(y, x, q));
-                        self.lookup_rc16(rw, self.is_round(), self.quotient_e(y, x, q));
-=======
                         self.lookup_rc16(self.is_round(), self.remainder_e(y, x, q));
                         self.lookup_rc16(self.is_round(), self.quotient_e(y, x, q));
->>>>>>> 3fabc056
                         // Check PiRhoExpandRotE is the expansion of PiRhoDenseRotE
                         self.lookup_reset(
-                            rw,
                             self.is_round(),
                             self.dense_rot_e(y, x, q),
                             self.expand_rot_e(y, x, q),
                         );
                         // Check PiRhoShift0E is the expansion of PiRhoDenseE
                         self.lookup_reset(
-                            rw,
                             self.is_round(),
                             self.dense_e(y, x, q),
                             self.shifts_e(0, y, x, q),
                         );
                         // Check that the rest of PiRhoShiftsE are in the Sparse table
                         for i in 1..SHIFTS {
-                            self.add_lookup(Lookup::new(
-                                rw,
+                            self.add_lookup(Lookup::read_one(
                                 LookupTable::SparseLookup,
                                 vec![self.shifts_e(i, y, x, q)],
                             ));
@@ -173,13 +142,11 @@
             // CHI LOOKUPS
             for i in 0..SHIFTS_LEN {
                 // Check ChiShiftsB and ChiShiftsSum are in the Sparse table
-                self.add_lookup(Lookup::new(
-                    rw,
+                self.add_lookup(Lookup::read_one(
                     LookupTable::SparseLookup,
                     vec![self.vec_shifts_b()[i].clone()],
                 ));
-                self.add_lookup(Lookup::new(
-                    rw,
+                self.add_lookup(Lookup::read_one(
                     LookupTable::SparseLookup,
                     vec![self.vec_shifts_sum()[i].clone()],
                 ));
@@ -187,12 +154,7 @@
             // IOTA LOOKUPS
             for i in 0..QUARTERS {
                 // Check round constants correspond with the current round
-<<<<<<< HEAD
-                self.add_lookup(Lookup::new(
-                    rw,
-=======
                 self.add_lookup(Lookup::read_one(
->>>>>>> 3fabc056
                     LookupTable::RoundConstantsLookup,
                     vec![self.round(), self.round_constants()[i].clone()],
                 ));
@@ -200,36 +162,24 @@
         }
     }
 
-<<<<<<< HEAD
-    fn lookup_rc16(&mut self, rw: LookupMode, flag: Self::Variable, value: Self::Variable) {
-        self.add_lookup(Lookup {
-            mode: rw,
-            magnitude: flag,
-            table_id: LookupTable::RangeCheck16Lookup,
-            value: vec![value],
-        });
-    }
-
-    fn lookup_reset(
-        &mut self,
-        rw: LookupMode,
-        flag: Self::Variable,
-        dense: Self::Variable,
-        sparse: Self::Variable,
-    ) {
-        self.add_lookup(Lookup {
-            mode: rw,
-            magnitude: flag,
-            table_id: LookupTable::ResetLookup,
-            value: vec![dense, sparse],
-        });
-=======
     fn lookup_rc16(&mut self, flag: Self::Variable, value: Self::Variable) {
         self.add_lookup(Lookup::read_if(
             flag,
             LookupTable::RangeCheck16Lookup,
             vec![value],
         ));
->>>>>>> 3fabc056
+    }
+
+    fn lookup_reset(
+        &mut self,
+        flag: Self::Variable,
+        dense: Self::Variable,
+        sparse: Self::Variable,
+    ) {
+        self.add_lookup(Lookup::read_if(
+            flag,
+            LookupTable::ResetLookup,
+            vec![dense, sparse],
+        ));
     }
 }