--- conflicted
+++ resolved
@@ -1,13 +1,8 @@
 use crate::cannon::{Page, State};
 use crate::{
     cannon::{
-<<<<<<< HEAD
-        Hint, Meta, Start, State, StepFrequency, VmConfiguration, PAGE_ADDRESS_MASK,
-        PAGE_ADDRESS_SIZE, PAGE_SIZE,
-=======
-        Meta, Start, StepFrequency, VmConfiguration, PAGE_ADDRESS_MASK, PAGE_ADDRESS_SIZE,
+        Hint, Meta, Start, StepFrequency, VmConfiguration, PAGE_ADDRESS_MASK, PAGE_ADDRESS_SIZE,
         PAGE_SIZE,
->>>>>>> 5712234c
     },
     keccak::{environment::KeccakEnv, E},
     mips::{
