--- conflicted
+++ resolved
@@ -603,14 +603,10 @@
     acc
 }
 
-<<<<<<< HEAD
 impl<G> SRSTrait<G> for SRS<G>
 where
     G: CommitmentCurve,
 {
-=======
-impl<G: CommitmentCurve> SRSTrait<G> for SRS<G> {
->>>>>>> 7dc0bee3
     /// The maximum polynomial degree that can be committed to
     fn max_poly_size(&self) -> usize {
         self.g.len()
@@ -760,7 +756,6 @@
     }
 }
 
-<<<<<<< HEAD
     fn create(depth: usize) -> Self {
         SRS::create(depth)
     }
@@ -774,8 +769,6 @@
     }
 }
 
-=======
->>>>>>> 7dc0bee3
 impl<G: CommitmentCurve> SRS<G> {
     /// This function verifies batch of batched polynomial commitment opening proofs
     ///     batch: batch of batched polynomial commitment opening proofs
