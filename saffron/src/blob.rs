use crate::{
    commitment::fold_commitments,
    utils::{decode_into, encode_for_domain},
};
use ark_ff::PrimeField;
use ark_poly::{univariate::DensePolynomial, EvaluationDomain, Evaluations};
use ark_serialize::{CanonicalDeserialize, CanonicalSerialize};
use kimchi::curve::KimchiCurve;
use mina_poseidon::FqSponge;
use o1_utils::FieldHelpers;
use poly_commitment::{commitment::CommitmentCurve, ipa::SRS, PolyComm, SRS as _};
use rayon::prelude::*;
use serde::{Deserialize, Serialize};
use serde_with::serde_as;
use tracing::{debug, debug_span, instrument};

// A FieldBlob<F> represents the encoding of a Vec<u8> as a list of polynomials over F,
// where F is a prime field. The polyonomials are represented in the monomial basis.
#[serde_as]
#[derive(Clone, Debug, Serialize, Deserialize, PartialEq)]
#[serde(bound = "G::ScalarField : CanonicalDeserialize + CanonicalSerialize")]
pub struct FieldBlob<G: CommitmentCurve> {
    pub n_bytes: usize,
    pub domain_size: usize,
    pub commitments: Vec<PolyComm<G>>,
    pub folded_commitment: PolyComm<G>,
    #[serde_as(as = "o1_utils::serialization::SerdeAs")]
    pub alpha: G::ScalarField,
    #[serde_as(as = "Vec<o1_utils::serialization::SerdeAs>")]
    pub data: Vec<DensePolynomial<G::ScalarField>>,
}

#[instrument(skip_all, level = "debug")]
fn commit_to_blob_data<G: CommitmentCurve>(
    srs: &SRS<G>,
    data: &[DensePolynomial<G::ScalarField>],
) -> Vec<PolyComm<G>> {
    let num_chunks = 1;
    data.par_iter()
        .map(|p| srs.commit_non_hiding(p, num_chunks))
        .collect()
}

impl<G: KimchiCurve> FieldBlob<G> {
    #[instrument(skip_all, level = "debug")]
    pub fn encode<
        D: EvaluationDomain<G::ScalarField>,
        EFqSponge: Clone + FqSponge<G::BaseField, G, G::ScalarField>,
    >(
        srs: &SRS<G>,
        domain: D,
        bytes: &[u8],
    ) -> FieldBlob<G> {
        let field_elements = encode_for_domain(&domain, bytes);
        let domain_size = domain.size();

        let data: Vec<DensePolynomial<G::ScalarField>> = debug_span!("fft").in_scope(|| {
            field_elements
                .par_iter()
                .map(|chunk| Evaluations::from_vec_and_domain(chunk.to_vec(), domain).interpolate())
                .collect()
        });

        let commitments = commit_to_blob_data(srs, &data);

        let (folded_commitment, alpha) = {
            let mut sponge = EFqSponge::new(G::other_curve_sponge_params());
            fold_commitments(&mut sponge, &commitments)
        };

        debug!(
            "Encoded {:.2} MB into {} polynomials",
            bytes.len() as f32 / 1_000_000.0,
            data.len()
        );

        FieldBlob {
            n_bytes: bytes.len(),
            domain_size,
            commitments,
            folded_commitment,
            alpha,
            data,
        }
    }

    #[instrument(skip_all, level = "debug")]
    pub fn decode<D: EvaluationDomain<G::ScalarField>>(domain: D, blob: FieldBlob<G>) -> Vec<u8> {
        // TODO: find an Error type and use Result
        if domain.size() != blob.domain_size {
            panic!(
                "Domain size mismatch, got {}, expected {}",
                blob.domain_size,
                domain.size()
            );
        }
        let n = (G::ScalarField::MODULUS_BIT_SIZE / 8) as usize;
        let m = G::ScalarField::size_in_bytes();
        let mut bytes = Vec::with_capacity(blob.n_bytes);
        let mut buffer = vec![0u8; m];

        for p in blob.data {
            let evals = p.evaluate_over_domain(domain).evals;
            for x in evals {
                decode_into(&mut buffer, x);
                bytes.extend_from_slice(&buffer[(m - n)..m]);
            }
        }

        bytes.truncate(blob.n_bytes);
        bytes
    }
}

#[cfg(test)]
mod tests {
    use crate::{commitment::commit_to_field_elems, env};

    use super::*;
    use crate::utils::test_utils::*;
    use ark_poly::Radix2EvaluationDomain;
    use mina_curves::pasta::{Fp, Vesta, VestaParameters};
    use mina_poseidon::{constants::PlonkSpongeConstantsKimchi, sponge::DefaultFqSponge};
    use once_cell::sync::Lazy;
    use proptest::prelude::*;

    static SRS: Lazy<SRS<Vesta>> = Lazy::new(|| {
        if let Ok(srs) = std::env::var("SRS_FILEPATH") {
            env::get_srs_from_cache(srs)
        } else {
            SRS::create(1 << 16)
        }
    });

    static DOMAIN: Lazy<Radix2EvaluationDomain<Fp>> =
        Lazy::new(|| Radix2EvaluationDomain::new(SRS.size()).unwrap());

    // check that Vec<u8> -> FieldBlob<Fp> -> Vec<u8> is the identity function
    proptest! {
    #![proptest_config(ProptestConfig::with_cases(20))]
    #[test]
<<<<<<< HEAD
    fn test_round_trip_blob_encoding(BlobData(xs) in BlobData::arbitrary())
      { let blob = FieldBlob::<Vesta>::encode::<_, DefaultFqSponge<VestaParameters, PlonkSpongeConstantsKimchi>>(&*SRS, *DOMAIN, &xs);
=======
    fn test_round_trip_blob_encoding(UserData(xs) in UserData::arbitrary())
      { let blob = FieldBlob::<Vesta>::encode(&*SRS, *DOMAIN, &xs);
>>>>>>> 2a10dff1
        let bytes = rmp_serde::to_vec(&blob).unwrap();
        let a = rmp_serde::from_slice(&bytes).unwrap();
        // check that ark-serialize is behaving as expected
        prop_assert_eq!(blob.clone(), a);
        let ys = FieldBlob::<Vesta>::decode(*DOMAIN, blob);
        // check that we get the byte blob back again
        prop_assert_eq!(xs,ys);
      }
    }

    proptest! {
    #![proptest_config(ProptestConfig::with_cases(10))]
    #[test]
        fn test_user_and_storage_provider_commitments_equal(UserData(xs) in UserData::arbitrary())
          { let elems = encode_for_domain(&*DOMAIN, &xs);
            let user_commitments = commit_to_field_elems(&*SRS, *DOMAIN, elems);
            let blob = FieldBlob::<Vesta>::encode::<_, DefaultFqSponge<VestaParameters, PlonkSpongeConstantsKimchi>>(&*SRS, *DOMAIN, &xs);
            prop_assert_eq!(user_commitments, blob.commitments);
          }
        }
}<|MERGE_RESOLUTION|>--- conflicted
+++ resolved
@@ -139,13 +139,8 @@
     proptest! {
     #![proptest_config(ProptestConfig::with_cases(20))]
     #[test]
-<<<<<<< HEAD
-    fn test_round_trip_blob_encoding(BlobData(xs) in BlobData::arbitrary())
+    fn test_round_trip_blob_encoding(UserData(xs) in UserData::arbitrary())
       { let blob = FieldBlob::<Vesta>::encode::<_, DefaultFqSponge<VestaParameters, PlonkSpongeConstantsKimchi>>(&*SRS, *DOMAIN, &xs);
-=======
-    fn test_round_trip_blob_encoding(UserData(xs) in UserData::arbitrary())
-      { let blob = FieldBlob::<Vesta>::encode(&*SRS, *DOMAIN, &xs);
->>>>>>> 2a10dff1
         let bytes = rmp_serde::to_vec(&blob).unwrap();
         let a = rmp_serde::from_slice(&bytes).unwrap();
         // check that ark-serialize is behaving as expected
