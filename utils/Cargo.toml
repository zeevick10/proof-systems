--- conflicted
+++ resolved
@@ -10,10 +10,7 @@
 license = "Apache-2.0"
 
 [dependencies]
-<<<<<<< HEAD
-=======
 ark-ec.workspace = true
->>>>>>> befc0ae7
 ark-ff.workspace = true
 ark-poly.workspace = true
 ark-serialize.workspace = true
@@ -25,25 +22,13 @@
 num-bigint.workspace = true
 num-integer.workspace = true
 num-traits.workspace = true
-<<<<<<< HEAD
-=======
 rmp-serde.workspace = true
->>>>>>> befc0ae7
+secp256k1.workspace = true
 sha2.workspace = true
 thiserror.workspace = true
 rand.workspace = true
 rand_core.workspace = true
-<<<<<<< HEAD
 
 [dev-dependencies]
 ark-ec.workspace = true
-mina-curves.workspace = true
-=======
-
-mina-curves.workspace = true
-
-[dev-dependencies]
-ark-ec.workspace = true
->>>>>>> befc0ae7
-num-bigint.workspace = true
-secp256k1.workspace = true+mina-curves.workspace = true