--- conflicted
+++ resolved
@@ -2,22 +2,15 @@
 //! In particular, it gives XOR and NOT for BigUint.
 use num_bigint::BigUint;
 use rand::Rng;
-use std::cmp::max;
+use std::cmp::{max, Ordering};
 
 /// Exclusive or of the bits of two BigUint inputs
 pub fn big_xor(input1: &BigUint, input2: &BigUint) -> BigUint {
+    // Pad to equal size in bytes
     let bytes1 = input1.to_bytes_le().len();
     let bytes2 = input2.to_bytes_le().len();
-    let in2 = if bytes1 > bytes2 {
-        pad(input2, bytes1 - bytes2)
-    } else {
-        input2.to_bytes_le()
-    };
-    let in1 = if bytes2 > bytes1 {
-        pad(input1, bytes2 - bytes1)
-    } else {
-        input1.to_bytes_le()
-    };
+    let in1 = vectorize(input1, bytes2);
+    let in2 = vectorize(input2, bytes1);
     BigUint::from_bytes_le(
         &in1.iter()
             .zip(in2.iter())
@@ -67,14 +60,15 @@
     BigUint::from_bytes_le(&big)
 }
 
-<<<<<<< HEAD
 // Returns the bit value of a BigUint input at a certain position or zero
 fn bit_at(input: &BigUint, index: u32) -> bool {
     if input.bit(index as u64) {
         ((input / BigUint::from(2u8).pow(index)) % BigUint::from(2u32)) == BigUint::from(1u32)
     } else {
         false
-=======
+    }
+}
+
 // Returns a BigUint as a Vec<u8> padded with zeros to a certain number of bytes
 // Panics if bytes < input.len()
 fn vectorize(input: &BigUint, bytes: usize) -> Vec<u8> {
@@ -82,7 +76,6 @@
     match bytes.cmp(&bytes_inp) {
         Ordering::Greater => pad(input, bytes - bytes_inp),
         Ordering::Equal | Ordering::Less => input.to_bytes_le(),
->>>>>>> 77528d69
     }
 }
 
