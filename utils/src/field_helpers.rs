//! Useful helper methods to extend [ark_ff::Field].

use ark_ff::{BigInteger, Field, FpParameters, PrimeField};
use num_bigint::{BigUint, RandBigInt};
use rand::rngs::StdRng;
use std::ops::Neg;
use thiserror::Error;

/// Field helpers error
#[allow(missing_docs)]
#[derive(Error, Debug, Clone, PartialEq, Eq)]
pub enum FieldHelpersError {
    #[error("failed to deserialize field bytes")]
    DeserializeBytes,
    #[error("failed to deserialize field bits")]
    DeserializeBits,
    #[error("failed to decode hex")]
    DecodeHex,
    #[error("failed to convert BigUint into field element")]
    FromBigToField,
}

/// Result alias using [FieldHelpersError]
pub type Result<T> = std::result::Result<T, FieldHelpersError>;

/// Helper to generate random field elements
pub trait RandomField<F> {
    /// Generates a random field element of up to a given number of bits
    fn gen_field_with_bits(&mut self, bits: usize) -> F;

    /// Initialize a random input with a random value of given length
    fn gen(&mut self, input: Option<F>, bits: Option<usize>) -> F;
}

impl<F: PrimeField> RandomField<F> for StdRng {
    fn gen_field_with_bits(&mut self, bits: usize) -> F {
        F::from_biguint(&self.gen_biguint_below(&BigUint::from(2u8).pow(bits as u32))).unwrap()
    }

    fn gen(&mut self, input: Option<F>, bits: Option<usize>) -> F {
        if let Some(inp) = input {
            inp
        } else {
            assert!(bits.is_some());
            let bits = bits.unwrap();
            self.gen_field_with_bits(bits)
        }
    }
}

/// Helper to obtain two
pub trait Two<F> {
    /// Value two
    fn two() -> F;

    /// Power of two
    fn two_pow(pow: u64) -> F;
}

impl<F: Field> Two<F> for F {
    fn two() -> F {
        F::from(2u8)
    }

    fn two_pow(pow: u64) -> F {
        F::two().pow(&[pow])
    }
}

/// Field element helpers
///   Unless otherwise stated everything is in little-endian byte order.
pub trait FieldHelpers<F> {
    /// Deserialize from bytes
    fn from_bytes(bytes: &[u8]) -> Result<F>;

    /// Deserialize from little-endian hex
    fn from_hex(hex: &str) -> Result<F>;

    /// Deserialize from bits
    fn from_bits(bits: &[bool]) -> Result<F>;

    /// Deserialize from BigUint
    fn from_biguint(big: &BigUint) -> Result<F>
    where
        F: PrimeField,
    {
        big.clone()
            .try_into()
            .map_err(|_| FieldHelpersError::DeserializeBytes)
    }

    /// Serialize to bytes
    fn to_bytes(&self) -> Vec<u8>;

    /// Serialize to hex
    fn to_hex(&self) -> String;

    /// Serialize to bits
    fn to_bits(&self) -> Vec<bool>;

    /// Serialize field element to a BigUint
    fn to_biguint(&self) -> BigUint
    where
        F: PrimeField,
    {
        BigUint::from_bytes_le(&self.to_bytes())
    }

    /// Create a new field element from this field elements bits
    fn bits_to_field(&self, start: usize, end: usize) -> Result<F>;

    /// Field size in bytes
    fn size_in_bytes() -> usize
    where
        F: PrimeField,
    {
        F::size_in_bits() / 8 + (F::size_in_bits() % 8 != 0) as usize
    }

    /// Get the modulus as `BigUint`
    fn modulus_biguint() -> BigUint
    where
        F: PrimeField,
    {
        BigUint::from_bytes_le(&F::Params::MODULUS.to_bytes_le())
    }
}

impl<F: Field> FieldHelpers<F> for F {
    fn from_bytes(bytes: &[u8]) -> Result<F> {
        F::deserialize(&mut &*bytes).map_err(|_| FieldHelpersError::DeserializeBytes)
    }

    fn from_hex(hex: &str) -> Result<F> {
        let bytes: Vec<u8> = hex::decode(hex).map_err(|_| FieldHelpersError::DecodeHex)?;
        F::deserialize(&mut &bytes[..]).map_err(|_| FieldHelpersError::DeserializeBytes)
    }

    fn from_bits(bits: &[bool]) -> Result<F> {
        let bytes = bits
            .iter()
            .enumerate()
            .fold(F::zero().to_bytes(), |mut bytes, (i, bit)| {
                bytes[i / 8] |= (*bit as u8) << (i % 8);
                bytes
            });

        F::deserialize(&mut &bytes[..]).map_err(|_| FieldHelpersError::DeserializeBytes)
    }

    fn to_bytes(&self) -> Vec<u8> {
        let mut bytes: Vec<u8> = vec![];
        self.serialize(&mut bytes)
            .expect("Failed to serialize field");

        bytes
    }

    fn to_hex(&self) -> String {
        hex::encode(self.to_bytes())
    }

    fn to_bits(&self) -> Vec<bool> {
        self.to_bytes().iter().fold(vec![], |mut bits, byte| {
            let mut byte = *byte;
            for _ in 0..8 {
                bits.push(byte & 0x01 == 0x01);
                byte >>= 1;
            }
            bits
        })
    }

    fn bits_to_field(&self, start: usize, end: usize) -> Result<F> {
        F::from_bits(&self.to_bits()[start..end]).map_err(|_| FieldHelpersError::DeserializeBits)
    }
}

/// Field element wrapper for [BigUint]
pub trait BigUintFieldHelpers {
    /// Convert BigUint into PrimeField element
    fn to_field<F: PrimeField>(self) -> Result<F>;
}

impl BigUintFieldHelpers for BigUint {
    fn to_field<F: PrimeField>(self) -> Result<F> {
        F::from_biguint(&self)
    }
}

/// Converts an [i32] into a [Field]
pub fn i32_to_field<F: From<u64> + Neg<Output = F>>(i: i32) -> F {
    if i >= 0 {
        F::from(i as u64)
    } else {
        -F::from(-i as u64)
    }
}

#[cfg(test)]
mod tests {
    use super::*;

    use ark_ec::AffineCurve;
    use ark_ff::One;
    use mina_curves::pasta::Pallas as CurvePoint;

    /// Base field element type
    pub type BaseField = <CurvePoint as AffineCurve>::BaseField;

    #[test]
    fn field_hex() {
        assert_eq!(
            BaseField::from_hex(""),
            Err(FieldHelpersError::DeserializeBytes)
        );
        assert_eq!(
            BaseField::from_hex("1428fadcf0c02396e620f14f176fddb5d769b7de2027469d027a80142ef8f07"),
            Err(FieldHelpersError::DecodeHex)
        );
        assert_eq!(
            BaseField::from_hex(
                "0f5314f176fddb5d769b7de2027469d027ad428fadcf0c02396e6280142efb7d8"
            ),
            Err(FieldHelpersError::DecodeHex)
        );
        assert_eq!(
            BaseField::from_hex("g64244176fddb5d769b7de2027469d027ad428fadcf0c02396e6280142efb7d8"),
            Err(FieldHelpersError::DecodeHex)
        );
        assert_eq!(
            BaseField::from_hex("0cdaf334e9632268a5aa959c2781fb32bf45565fe244ae42c849d3fdc7c644fd"),
            Err(FieldHelpersError::DeserializeBytes)
        );

        assert!(BaseField::from_hex(
            "25b89cf1a14e2de6124fea18758bf890af76fff31b7fc68713c7653c61b49d39"
        )
        .is_ok());

        let field_hex = "f2eee8d8f6e5fb182c610cae6c5393fce69dc4d900e7b4923b074e54ad00fb36";
        assert_eq!(
            BaseField::to_hex(
                &BaseField::from_hex(field_hex).expect("Failed to deserialize field hex")
            ),
            field_hex
        );
    }

    #[test]
    fn field_bytes() {
        assert!(BaseField::from_bytes(&[
            46, 174, 218, 228, 42, 116, 97, 213, 149, 45, 39, 185, 126, 202, 208, 104, 182, 152,
            235, 185, 78, 138, 14, 76, 69, 56, 139, 182, 19, 222, 126, 8
        ])
        .is_ok(),);

        assert_eq!(
            BaseField::from_bytes(&[46, 174, 218, 228, 42, 116, 97, 213]),
            Err(FieldHelpersError::DeserializeBytes)
        );

        assert_eq!(
            BaseField::to_hex(
                &BaseField::from_bytes(&[
                    46, 174, 218, 228, 42, 116, 97, 213, 149, 45, 39, 185, 126, 202, 208, 104, 182,
                    152, 235, 185, 78, 138, 14, 76, 69, 56, 139, 182, 19, 222, 126, 8
                ])
                .expect("Failed to deserialize field bytes")
            ),
            "2eaedae42a7461d5952d27b97ecad068b698ebb94e8a0e4c45388bb613de7e08"
        );

        fn lifetime_test() -> Result<BaseField> {
            let bytes = [0; 32];
            BaseField::from_bytes(&bytes)
        }
        assert!(lifetime_test().is_ok());
    }

    #[test]
    fn field_bits() {
        let fe =
            BaseField::from_hex("2cc3342ad3cd516175b8f0d0189bc3bdcb7947a4cc96c7cfc8d5df10cc443832")
                .expect("Failed to deserialize field hex");

        let fe_check =
            BaseField::from_bits(&fe.to_bits()).expect("Failed to deserialize field bits");
        assert_eq!(fe, fe_check);

        assert!(BaseField::from_bits(
            &BaseField::from_hex(
                "e9a8f3b489990ed7eddce497b7138c6a06ff802d1b58fca1997c5f2ee971cd32"
            )
            .expect("Failed to deserialize field hex")
            .to_bits()
        )
        .is_ok());

        assert_eq!(
            BaseField::from_bits(&vec![true; BaseField::size_in_bits()]),
            Err(FieldHelpersError::DeserializeBytes)
        );

        assert!(BaseField::from_bits(&[false, true, false, true]).is_ok(),);

        assert_eq!(
            BaseField::from_bits(&[true, false, false]).expect("Failed to deserialize field bytes"),
            BaseField::one()
        );
    }

    #[test]
    fn field_big() {
        let fe_1024 = BaseField::from(1024u32);
        let big_1024: BigUint = fe_1024.into();
        assert_eq!(big_1024, BigUint::new(vec![1024]));

        assert_eq!(
            BaseField::from_biguint(&big_1024).expect("Failed to deserialize big uint"),
            fe_1024
        );

        let be_zero_32bytes = vec![0x00, 0x00, 0x00, 0x00, 0x00];
        let be_zero_1byte = vec![0x00];
        let big_zero_32 = BigUint::from_bytes_be(&be_zero_32bytes);
        let big_zero_1 = BigUint::from_bytes_be(&be_zero_1byte);
        let field_zero = BaseField::from(0u32);

        assert_eq!(
            BigUint::from_bytes_be(&field_zero.into_repr().to_bytes_be()),
            BigUint::from_bytes_be(&be_zero_32bytes)
        );

        assert_eq!(
            BaseField::from_biguint(&BigUint::from_bytes_be(&be_zero_32bytes))
                .expect("Failed to convert big uint"),
            field_zero
        );

        assert_eq!(big_zero_32, big_zero_1);

        assert_eq!(
            BaseField::from_biguint(&big_zero_32).expect("Failed"),
            BaseField::from_biguint(&big_zero_1).expect("Failed")
        );
<<<<<<< HEAD

        assert_eq!(
            BigUint::from_bytes_be(&BaseField::from(0u32).into_repr().to_bytes_be()),
            BigUint::from_bytes_be(&[0x00, 0x00, 0x00, 0x00, 0x00])
        );

        assert_eq!(
            BaseField::from_biguint(&BigUint::from_bytes_be(&[0x00, 0x00, 0x00, 0x00, 0x00]))
                .expect("Failed to convert big uint"),
            BaseField::from(0u32)
        );

        let bytes = [
            46, 174, 218, 228, 42, 116, 97, 213, 149, 45, 39, 185, 126, 202, 208, 104, 182, 152,
            235, 185, 78, 138, 14, 76, 69, 56, 139, 182, 19, 222, 126, 8,
        ];
        let fe = BaseField::from_bytes(&bytes).expect("failed to create field element from bytes");
        let bi = BigUint::from_bytes_le(&bytes);
        assert_eq!(fe.to_biguint(), bi);
        assert_eq!(bi.to_field::<BaseField>().unwrap(), fe);
=======
>>>>>>> db07463b
    }
}<|MERGE_RESOLUTION|>--- conflicted
+++ resolved
@@ -344,18 +344,6 @@
             BaseField::from_biguint(&big_zero_32).expect("Failed"),
             BaseField::from_biguint(&big_zero_1).expect("Failed")
         );
-<<<<<<< HEAD
-
-        assert_eq!(
-            BigUint::from_bytes_be(&BaseField::from(0u32).into_repr().to_bytes_be()),
-            BigUint::from_bytes_be(&[0x00, 0x00, 0x00, 0x00, 0x00])
-        );
-
-        assert_eq!(
-            BaseField::from_biguint(&BigUint::from_bytes_be(&[0x00, 0x00, 0x00, 0x00, 0x00]))
-                .expect("Failed to convert big uint"),
-            BaseField::from(0u32)
-        );
 
         let bytes = [
             46, 174, 218, 228, 42, 116, 97, 213, 149, 45, 39, 185, 126, 202, 208, 104, 182, 152,
@@ -365,7 +353,5 @@
         let bi = BigUint::from_bytes_le(&bytes);
         assert_eq!(fe.to_biguint(), bi);
         assert_eq!(bi.to_field::<BaseField>().unwrap(), fe);
-=======
->>>>>>> db07463b
     }
 }