--- conflicted
+++ resolved
@@ -6,43 +6,11 @@
 use crate::field_helpers::FieldHelpers;
 use ark_ff::{Field, PrimeField};
 use num_bigint::BigUint;
-<<<<<<< HEAD
 use std::{
     fmt::{Debug, Formatter},
     ops::{Index, IndexMut},
 };
-=======
-use num_traits::{One, Zero};
-use std::{
-    array,
-    fmt::{Debug, Formatter},
-    ops::{Index, IndexMut},
-};
 
-/// Index of low limb (in 3-limb foreign elements)
-pub const LO: usize = 0;
-/// Index of middle limb (in 3-limb foreign elements)
-pub const MI: usize = 1;
-/// Index of high limb (in 3-limb foreign elements)
-pub const HI: usize = 2;
-
-/// Limb length for foreign field elements
-pub const LIMB_BITS: usize = 88;
-
-/// Two to the power of the limb length
-pub const TWO_TO_LIMB: u128 = 2u128.pow(LIMB_BITS as u32);
-
-/// Number of desired limbs for foreign field elements
-pub const LIMB_COUNT: usize = 3;
-
-/// Exponent of binary modulus (i.e. t)
-pub const BINARY_MODULUS_EXP: usize = LIMB_BITS * LIMB_COUNT;
-
-/// Two to the power of the limb length
-pub fn two_to_limb() -> BigUint {
-    BigUint::from(TWO_TO_LIMB)
-}
->>>>>>> befc0ae7
 
 /// Represents a foreign field element
 #[derive(Clone, PartialEq, Eq)]
@@ -212,7 +180,6 @@
     fn two_to_3limb() -> F;
 }
 
-<<<<<<< HEAD
 impl<F: Field, const B: usize, const N: usize> ForeignFieldHelpers<F, B>
     for ForeignElement<F, B, N>
 {
@@ -224,249 +191,7 @@
         F::from(2u64).pow([2 * B as u64])
     }
 
-    fn two_to_3limb() -> F {
+    fn two_to_3limb() -> F { // Self?
         F::from(2u64).pow([3 * B as u64])
-=======
-impl<F: PrimeField> FieldArrayCompose<F, 3> for [F; 3] {
-    fn compose(&self) -> BigUint {
-        fields_compose(self, &BigUint::two_to_limb())
-    }
-}
-
-/// PrimeField array compact limbs
-pub trait FieldArrayCompact<F: PrimeField> {
-    /// Compose field limbs into BigUint
-    fn to_compact_limbs(&self) -> [F; 2];
-}
-
-impl<F: PrimeField> FieldArrayCompact<F> for [F; 3] {
-    fn to_compact_limbs(&self) -> [F; 2] {
-        [self[0] + F::two_to_limb() * self[1], self[2]]
-    }
-}
-
-/// BigUint array PrimeField helpers
-pub trait BigUintArrayFieldHelpers<const N: usize> {
-    /// Convert limbs from BigUint to field element
-    fn to_field_limbs<F: Field>(&self) -> [F; N];
-
-    /// Alias for to_field_limbs
-    fn to_fields<F: Field>(&self) -> [F; N] {
-        self.to_field_limbs()
-    }
-}
-
-impl<const N: usize> BigUintArrayFieldHelpers<N> for [BigUint; N] {
-    fn to_field_limbs<F: Field>(&self) -> [F; N] {
-        biguints_to_fields(self)
-    }
-}
-
-/// BigUint array compose helper
-pub trait BigUintArrayCompose<const N: usize> {
-    /// Compose limbs into BigUint
-    fn compose(&self) -> BigUint;
-}
-
-impl BigUintArrayCompose<2> for [BigUint; 2] {
-    fn compose(&self) -> BigUint {
-        bigunits_compose(self, &BigUint::two_to_2limb())
-    }
-}
-
-impl BigUintArrayCompose<3> for [BigUint; 3] {
-    fn compose(&self) -> BigUint {
-        bigunits_compose(self, &BigUint::two_to_limb())
-    }
-}
-
-// Compose field limbs into BigUint value
-fn fields_compose<F: PrimeField, const N: usize>(limbs: &[F; N], base: &BigUint) -> BigUint {
-    limbs
-        .iter()
-        .cloned()
-        .enumerate()
-        .fold(BigUint::zero(), |x, (i, limb)| {
-            x + base.pow(i as u32) * limb.to_biguint()
-        })
-}
-
-// Convert array of BigUint to an array of PrimeField
-fn biguints_to_fields<F: Field, const N: usize>(limbs: &[BigUint; N]) -> [F; N] {
-    array::from_fn(|i| {
-        F::from_random_bytes(&limbs[i].to_bytes_le())
-            .expect("failed to convert BigUint to field element")
-    })
-}
-
-// Compose limbs into BigUint value
-fn bigunits_compose<const N: usize>(limbs: &[BigUint; N], base: &BigUint) -> BigUint {
-    limbs
-        .iter()
-        .cloned()
-        .enumerate()
-        .fold(BigUint::zero(), |x, (i, limb)| {
-            x + base.pow(i as u32) * limb
-        })
-}
-
-// Split a BigUint up into limbs of size limb_size (in little-endian order)
-fn biguint_to_limbs(x: &BigUint, limb_bits: usize) -> Vec<BigUint> {
-    let bytes = x.to_bytes_le();
-    let chunks: Vec<&[u8]> = bytes.chunks(limb_bits / 8).collect();
-    chunks
-        .iter()
-        .map(|chunk| BigUint::from_bytes_le(chunk))
-        .collect()
-}
-
-#[cfg(test)]
-mod tests {
-    use super::*;
-    use crate::field_helpers::FieldHelpers;
-    use ark_ec::AffineRepr;
-    use ark_ff::One;
-    use mina_curves::pasta::Pallas as CurvePoint;
-    use num_bigint::RandBigInt;
-
-    /// Base field element type
-    pub type BaseField = <CurvePoint as AffineRepr>::BaseField;
-
-    fn secp256k1_modulus() -> BigUint {
-        BigUint::from_bytes_be(&secp256k1::constants::FIELD_SIZE)
-    }
-
-    #[test]
-    fn test_big_be() {
-        let big = secp256k1_modulus();
-        let bytes = big.to_bytes_be();
-        assert_eq!(
-            ForeignElement::<BaseField, 3>::from_be(&bytes),
-            ForeignElement::<BaseField, 3>::from_biguint(big)
-        );
-    }
-
-    #[test]
-    fn test_to_biguint() {
-        let big = secp256k1_modulus();
-        let bytes = big.to_bytes_be();
-        let fe = ForeignElement::<BaseField, 3>::from_be(&bytes);
-        assert_eq!(fe.to_biguint(), big);
-    }
-
-    #[test]
-    fn test_from_biguint() {
-        let one = ForeignElement::<BaseField, 3>::from_be(&[0x01]);
-        assert_eq!(
-            BaseField::from_biguint(&one.to_biguint()).unwrap(),
-            BaseField::one()
-        );
-
-        let max_big = BaseField::modulus_biguint() - 1u32;
-        let max_fe = ForeignElement::<BaseField, 3>::from_biguint(max_big.clone());
-        assert_eq!(
-            BaseField::from_biguint(&max_fe.to_biguint()).unwrap(),
-            BaseField::from_bytes(&max_big.to_bytes_le()).unwrap(),
-        );
-    }
-
-    #[test]
-    fn test_negate_modulus_safe1() {
-        secp256k1_modulus().negate();
-    }
-
-    #[test]
-    fn test_negate_modulus_safe2() {
-        BigUint::binary_modulus().sqrt().negate();
-    }
-
-    #[test]
-    fn test_negate_modulus_safe3() {
-        (BigUint::binary_modulus() / BigUint::from(2u32)).negate();
-    }
-
-    #[test]
-    #[should_panic]
-    fn test_negate_modulus_unsafe1() {
-        (BigUint::binary_modulus() - BigUint::one()).negate();
-    }
-
-    #[test]
-    #[should_panic]
-    fn test_negate_modulus_unsafe2() {
-        (BigUint::binary_modulus() + BigUint::one()).negate();
-    }
-
-    #[test]
-    #[should_panic]
-    fn test_negate_modulus_unsafe3() {
-        BigUint::binary_modulus().negate();
-    }
-
-    #[test]
-    fn check_negation() {
-        let rng = &mut crate::tests::make_test_rng(None);
-        for _ in 0..10 {
-            rng.gen_biguint(256).negate();
-        }
-    }
-
-    #[test]
-    fn check_good_limbs() {
-        let rng = &mut crate::tests::make_test_rng(None);
-        for _ in 0..100 {
-            let x = rng.gen_biguint(264);
-            assert_eq!(x.to_limbs().len(), 3);
-            assert_eq!(x.to_limbs().compose(), x);
-            assert_eq!(x.to_compact_limbs().len(), 2);
-            assert_eq!(x.to_compact_limbs().compose(), x);
-            assert_eq!(x.to_compact_limbs().compose(), x.to_limbs().compose());
-
-            assert_eq!(x.to_field_limbs::<BaseField>().len(), 3);
-            assert_eq!(x.to_field_limbs::<BaseField>().compose(), x);
-            assert_eq!(x.to_compact_field_limbs::<BaseField>().len(), 2);
-            assert_eq!(x.to_compact_field_limbs::<BaseField>().compose(), x);
-            assert_eq!(
-                x.to_compact_field_limbs::<BaseField>().compose(),
-                x.to_field_limbs::<BaseField>().compose()
-            );
-
-            assert_eq!(x.to_limbs().to_fields::<BaseField>(), x.to_field_limbs());
-            assert_eq!(x.to_field_limbs::<BaseField>().to_biguints(), x.to_limbs());
-        }
-    }
-
-    #[test]
-    #[should_panic]
-    fn check_bad_limbs_1() {
-        let rng = &mut crate::tests::make_test_rng(None);
-        assert_ne!(rng.gen_biguint(265).to_limbs().len(), 3);
-    }
-
-    #[test]
-    #[should_panic]
-    fn check_bad_limbs_2() {
-        let rng = &mut crate::tests::make_test_rng(None);
-        assert_ne!(rng.gen_biguint(265).to_compact_limbs().len(), 2);
-    }
-
-    #[test]
-    #[should_panic]
-    fn check_bad_limbs_3() {
-        let rng = &mut crate::tests::make_test_rng(None);
-        assert_ne!(rng.gen_biguint(265).to_field_limbs::<BaseField>().len(), 3);
-    }
-
-    #[test]
-    #[should_panic]
-    fn check_bad_limbs_4() {
-        let rng = &mut crate::tests::make_test_rng(None);
-        assert_ne!(
-            rng.gen_biguint(265)
-                .to_compact_field_limbs::<BaseField>()
-                .len(),
-            2
-        );
->>>>>>> befc0ae7
     }
 }